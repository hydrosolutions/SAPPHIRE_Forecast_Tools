--- conflicted
+++ resolved
@@ -11,12 +11,9 @@
 # ----------------------------------------------------------------
 # USAGE:
 # ----------------------------------------------------------------
-<<<<<<< HEAD
+
 # SAPPHIRE_OPDEV_ENV=True SAPPHIRE_MODEL_TO_USE=TFT SAPPHIRE_PREDICTION_MODE=PENTAD python fill_ml_gaps.py
-=======
-# SAPPHIRE_OPDEV_ENV=True SAPPHIRE_MODEL_TO_USE=TFT SAPPHIRE_PREDICTION_MODE=PENTAD
-# ieasyhydroforecasts_produce_daily_ml_hindcast=False python fill_ml_gaps.py
->>>>>>> ca4cd6a3
+
 # TODO: So far this code only checks if there are missing forecast dates. It doesn't check if there are nan values due to insufficent input data.
 # TODO: Think about how to handle nan values, in what frequency should this be checked?
 

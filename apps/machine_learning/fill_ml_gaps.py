--- conflicted
+++ resolved
@@ -203,12 +203,6 @@
 
     if len(missing_forecasts) == 0:
         logger.info('No missing forecasts')
-<<<<<<< HEAD
-        print('No missing forecasts')
-        
-=======
-
->>>>>>> e904441c
     else:
 
         for missing_days in missing_forecasts:

# pentad_dashboard.py
#
# This script creates a dashboard for the pentadal forecast.
#
# Run with the following command:
# panel serve pentad_dashboard.py --show --autoreload --port 5008
#

# region load_libraries
from dotenv import load_dotenv
import os
import sys

import gettext  # For translation
import locale

import panel as pn

from bokeh.models import FixedTicker, CustomJSTickFormatter, LinearAxis
from bokeh.models.widgets.tables import NumberFormatter
from holoviews import streams

import numpy as np
import pandas as pd
import datetime as dt
import math
import param

import logging
from logging.handlers import TimedRotatingFileHandler

#import hvplot.pandas  # Enable interactive
import holoviews as hv
from scipy import stats
# Set the default extension
pn.extension('tabulator')

from src.environment import load_configuration
from src.gettext_config import configure_gettext
import src.processing as processing
import src.vizualization as viz

import calendar

# Get the absolute path of the directory containing the current script
cwd = os.getcwd()

# Local libraries, installed with pip install -e ./iEasyHydroForecast
# Get the absolute path of the directory containing the current script
script_dir = os.path.dirname(os.path.abspath(__file__))

# Construct the path to the iEasyHydroForecast directory
forecast_dir = os.path.join(script_dir, '..', 'iEasyHydroForecast')
# Test if the forecast dir exists and print a warning if it does not
if not os.path.isdir(forecast_dir):
    raise Exception("Directory not found: " + forecast_dir)

# Add the forecast directory to the Python path
sys.path.append(forecast_dir)
# Import the modules from the forecast library
import setup_library as sl
import tag_library as tl
import forecast_library as fl

# endregion

# region set up the logger

# Configure the logging level and formatter
logging.basicConfig(level=logging.INFO)
formatter = logging.Formatter('%(asctime)s - %(levelname)s - %(message)s')

# Create the logs directory if it doesn't exist
if not os.path.exists('logs'):
    os.makedirs('logs')

# Create a file handler to write logs to a file
# A new log file is created every <interval> day at <when>. It is kept for <backupCount> days.
file_handler = TimedRotatingFileHandler('logs/log', when='midnight', interval=1, backupCount=30)
file_handler.setFormatter(formatter)

# Create a stream handler to print logs to the console
console_handler = logging.StreamHandler()
console_handler.setFormatter(formatter)

# Get the root logger and add the handlers to it
logger = logging.getLogger()
logger.handlers = []
logger.addHandler(file_handler)
logger.addHandler(console_handler)

# endregion

# region load_configuration

# Set primary color to be consistent with the icon color
pn.extension(global_css=[':root { --design-primary-color: #307096; }'])

# Load .env file
# Read the environment varialbe IN_DOCKER_CONTAINER to determine which .env
# file to use
in_docker_flag = load_configuration()

# Get icon path from config
icon_path = processing.get_icon_path(in_docker_flag)

# The current date is displayed as the title of each visualization.
today = dt.datetime.now()

# endregion

# region localization
# Read the locale from the environment file
current_locale = os.getenv("ieasyforecast_locale")

# Localization, translation to different languages.
localedir = os.getenv("ieasyforecast_locale_dir")

_ = configure_gettext(current_locale, localedir)

# endregion

# region load_data

# Daily runoff data
hydrograph_day_all = processing.read_hydrograph_day_data_for_pentad_forecasting()
hydrograph_pentad_all = processing.read_hydrograph_pentad_data_for_pentad_forecasting()

# Pentadal forecast data
# - linreg_predictor: for displaying predictor in predictor tab
linreg_predictor = processing.read_linreg_forecast_data()
# - forecast results from all models
forecasts_all = processing.read_forecast_results_file()
# Forecast statistics
forecast_stats = processing.read_forecast_stats_file()

# Hydroposts metadata
station_list, all_stations, station_df = processing.read_all_stations_metadata_from_file(
    hydrograph_day_all['code'].unique().tolist())
<<<<<<< HEAD
    
if not station_list:
    raise ValueError("The station list is empty. Please check the data source and ensure it contains valid stations.")
=======
print("DEBUG: pentad_dashboard.py: All stations: \n", all_stations)
>>>>>>> 676837bc

# Add the station_labels column to the hydrograph_day_all DataFrame
hydrograph_day_all = processing.add_labels_to_hydrograph(hydrograph_day_all, all_stations)
hydrograph_pentad_all = processing.add_labels_to_hydrograph(hydrograph_pentad_all, all_stations)
linreg_predictor = processing.add_labels_to_forecast_pentad_df(linreg_predictor, all_stations)
linreg_datatable = processing.shift_date_by_n_days(linreg_predictor, 1)
forecasts_all = processing.add_labels_to_forecast_pentad_df(forecasts_all, all_stations)

# Replace model names with translation strings
forecasts_all = processing.internationalize_forecast_model_names(_, forecasts_all)
forecast_stats = processing.internationalize_forecast_model_names(_, forecast_stats)

# Merge forecast stats with forecasts by code and pentad_in_year and model_short
forecasts_all = forecasts_all.merge(
    forecast_stats,
    on=['code', 'pentad_in_year', 'model_short', 'model_long'],
    how='left')

# Create a dictionary of the model names and the corresponding model labels
model_dict = forecasts_all[['model_short', 'model_long']] \
    .set_index('model_long')['model_short'].to_dict()


pentads = [
    f"{i+1}st pentad of {calendar.month_name[month]}" if i == 0 else 
    f"{i+1}nd pentad of {calendar.month_name[month]}" if i == 1 else 
    f"{i+1}rd pentad of {calendar.month_name[month]}" if i == 2 else 
    f"{i+1}th pentad of {calendar.month_name[month]}"
    for month in range(1, 13) for i in range(6)
]

# Create a dictionary mapping each pentad description to its pentad_in_year value
pentad_options = {f"{i+1}st pentad of {calendar.month_name[month]}" if i == 0 else 
                  f"{i+1}nd pentad of {calendar.month_name[month]}" if i == 1 else 
                  f"{i+1}rd pentad of {calendar.month_name[month]}" if i == 2 else 
                  f"{i+1}th pentad of {calendar.month_name[month]}": i + (month-1)*6 + 1
                  for month in range(1, 13) for i in range(6)}

# endregion


# region widgets

# Widget for date selection, always visible
forecast_date = linreg_predictor['date'].max().date()
date_picker = pn.widgets.DatePicker(name=_("Select date:"),
                                    start=dt.datetime((forecast_date.year-1), 1, 5).date(),
                                    end=forecast_date,
                                    value=forecast_date)

# Create the dropdown widget
pentad_selector = pn.widgets.Select(
    name="Select Pentad",
    options=pentad_options,
    value=1  # Default to the 1st pentad of January
)

# Widget for station selection, always visible
station = pn.widgets.Select(
    name=_("Select discharge station:"),
    options=station_list,
    value=station_list[0])

# Widget for forecast model selection, only visible in forecast tab
model_checkbox = pn.widgets.CheckBoxGroup(
    name=_("Select forecast model:"),
    options=model_dict,
    value=[model_dict['Forecast models Linear regression (LR)']],
    width=280,
    margin=(0, 0, 0, 0)
)
allowable_range_selection = pn.widgets.Select(
    name=_("Select forecast range for display:"),
    options=[_("delta"), _("Manual range, select value below"), _("max[delta, %]")],
    value=_("delta"),
    margin=(0, 0, 0, 0)
)
manual_range = pn.widgets.IntSlider(
    name=_("Manual range (%)"),
    start=0,
    end=100,
    value=20,
    step=1,
    margin=(20, 0, 0, 0)  # martin=(top, right, bottom, left)
)
manual_range.visible = False

selected_indices = pn.widgets.CheckBoxGroup(
    name=_("Select Data Points:"),
    options={str(i): i for i in range(len(linreg_datatable))},
    value=[],
    width=280,
    margin=(0, 0, 0, 0)
)

# endregion

# region forecast_card

# Forecast card for sidepanel
forecast_model_title = pn.pane.Markdown(
    _("Select forecast model:"), margin=(0, 0, -15, 0))  # martin=(top, right, bottom, left)
forecast_card = pn.Card(
    pn.Column(
        forecast_model_title,
        model_checkbox,
        allowable_range_selection,
        manual_range
    ),
    title=_('Configure forecasts:'),
    width_policy='fit', width=station.width,
    collapsed=False
)
# Initially hide the card
forecast_card.visible = False

# endregion


# region update_functions



# endregion


# region dashboard_layout
# Dynamically update figures
date_picker_with_pentad_text = viz.create_date_picker_with_pentad_text(date_picker, _)

update_callback = viz.update_forecast_data(_, linreg_datatable, station, pentad_selector)
pentad_selector.param.watch(update_callback, 'value')

# Initial setup: populate the main area with the initial selection
update_callback(None)
print('here')
print(linreg_predictor)
print('here again')
print(linreg_datatable)

daily_hydrograph_plot = pn.panel(
    pn.bind(
        viz.plot_daily_hydrograph_data,
        _, hydrograph_day_all, linreg_predictor, station, date_picker
        ),
    sizing_mode='stretch_both'
    )
forecast_data_and_plot = pn.panel(
    pn.bind(
        viz.select_and_plot_data,
        _, linreg_predictor, station, pentad_selector
    ),
    sizing_mode='stretch_both'
)
pentad_forecast_plot = pn.panel(
    pn.bind(
        viz.plot_pentad_forecast_hydrograph_data,
        _, hydrograph_pentad_all, forecasts_all, station, date_picker,
        model_checkbox, allowable_range_selection, manual_range
        ),
    sizing_mode='stretch_both'
    )
forecast_summary_table = pn.panel(
    pn.bind(
        viz.create_forecast_summary_table,
        _, forecasts_all, station, date_picker, model_checkbox,
        allowable_range_selection, manual_range
        ),
    sizing_mode='stretch_width'
    )

# Dynamically update sidepanel


## Footer
# Define the footer of the dashboard
if in_docker_flag == "True":
    logos = pn.Row(
        pn.pane.Image(os.path.join(
            "apps", "forecast_dashboard", "www", "sapphire_project_logo.jpg"),
            width=70),
        pn.pane.Image(os.path.join(
            "apps", "forecast_dashboard", "www", "hydrosolutionsLogo.jpg"),
            width=100),
        pn.pane.Image(os.path.join(
            "apps", "forecast_dashboard", "www", "sdc.jpeg"),
            width=150))
else:
    logos = pn.Row(
        pn.pane.Image(os.path.join(
            "www", "sapphire_project_logo.jpg"),
            width=70),
        pn.pane.Image(os.path.join(
            "www", "hydrosolutionsLogo.jpg"),
            width=100),
        pn.pane.Image(os.path.join(
            "www", "sdc.jpeg"),
            width=150))

footer = pn.Column(
    pn.pane.HTML(_('disclaimer_who')),
    pn.pane.Markdown(_("disclaimer_waranty")),
    pn.pane.HTML("<p> </p>"),
    logos,
    pn.pane.Markdown(_("Last updated on ") + dt.datetime.now().strftime("%b %d, %Y") + ".")
)

# Organize the panes in tabs
no_date_overlap_flag = True
if no_date_overlap_flag == False:
    tabs = pn.Tabs(
        # Predictors tab
        (_('Predictors'),
         pn.Column(
             pn.Row(
                 pn.Card(daily_hydrograph_plot, title=_("Hydrograph"))
             ),
         ),
        ),
        (_('Forecast'),
         #pn.Column(
        #     pn.Row(
        #        pn.Card(data_table, title=_('Data table'), collapsed=True),
        #        pn.Card(linear_regression, title=_("Linear regression"), collapsed=True)
        #        ),
        #     pn.Row(
        #         pn.Card(norm_table, title=_('Norm statistics'), sizing_mode='stretch_width'),),
        #     pn.Row(
        #         pn.Card(forecast_table, title=_('Forecast table'), sizing_mode='stretch_width')),
                 pn.Card(
                     pentad_forecast_plot,
                     title=_('Hydrograph'),
                 ),
                 pn.Card(
                     forecast_summary_table,
                     title=_('Summary table'),
                     sizing_mode='stretch_width'
                 ),
                 pn.Card(
                     daily_hydrograph_plot,
                     title=_('Analysis of the forecast'))
        #     pn.Row(
        #         pn.Card(pentad_effectiveness, title=_("Effectiveness of the methods"))),
        #     pn.Row(
        #         pn.Card(pentad_skill, title=_("Forecast accuracy")))
        #)
        ),
        (_('Disclaimer'), footer),
        dynamic=True,
        sizing_mode='stretch_both'
    )
else: # If no_date_overlap_flag == True
    tabs = pn.Tabs(
        # Predictors tab
        (_('Predictors'),
         pn.Column(
             pn.Row(
                 pn.Card(daily_hydrograph_plot, title=_("Hydrograph")),
             ),
         ),
        ),
        (_('Forecast'),
         pn.Column(
            pn.Card(
                pn.Row(
                    forecast_data_and_plot
                ),
                title=_('Linear regression'),
                sizing_mode='stretch_width',
                collapsible=True,
                collapsed=False
            ),
            pn.Card(
                forecast_summary_table,
                title=_('Summary table'),
                sizing_mode='stretch_width',
            ),
            pn.Card(
                pentad_forecast_plot,
                title=_('Hydrograph'),
                height=500,
                collapsible=True,
                collapsed=False
            ),
                 #pn.Card(
                 #    pentad_forecast_plot,
                 #    title=_('Analysis'))
        #         #pn.Card(pentad_effectiveness, title=_("Effectiveness of the methods")),
        #         #pn.Card(pentad_skill, title=_("Forecast accuracy")),
            )
        ),
        (_('Disclaimer'), footer),
        dynamic=True,
        sizing_mode='stretch_both'
    )

# Sidebar

sidebar = pn.Column(
    pn.Row(pn.Card(station,
                   title=_('Hydropost:'),)),
    pn.Row(pn.Card(pentad_selector, title=_('Pentad:'))),
    pn.Row(pn.Card(date_picker, date_picker_with_pentad_text,
                   title=_('Date:'),
                   width_policy='fit', width=station.width,
                   collapsed=False)),
    pn.Row(forecast_card),
    #pn.Row(range_selection),
    #pn.Row(manual_range),
    #pn.Row(print_button),
    #pn.Row(pn.Card(warning_text_pane, title=_('Notifications'),
    #            width_policy='fit', width=station.width)),
)


# Update the layout

# Update the widgets conditional on the active tab
tabs.param.watch(lambda event: viz.update_sidepane_card_visibility(
    tabs, forecast_card, event), 'active')
allowable_range_selection.param.watch(lambda event: viz.update_range_slider_visibility(
    _, manual_range, event), 'value')

# Update plot if table is changed

# Define the layout
dashboard = pn.template.BootstrapTemplate(
    title=_('SAPPHIRE Central Asia - Pentadal forecast dashboard'),
    logo=icon_path,
    sidebar=sidebar,
    collapsed_sidebar=False,
    main=tabs,
    favicon=icon_path
)


dashboard.servable()

# endregion<|MERGE_RESOLUTION|>--- conflicted
+++ resolved
@@ -136,14 +136,10 @@
 
 # Hydroposts metadata
 station_list, all_stations, station_df = processing.read_all_stations_metadata_from_file(
-    hydrograph_day_all['code'].unique().tolist())
-<<<<<<< HEAD
-    
+    hydrograph_day_all['code'].unique().tolist())    
 if not station_list:
     raise ValueError("The station list is empty. Please check the data source and ensure it contains valid stations.")
-=======
 print("DEBUG: pentad_dashboard.py: All stations: \n", all_stations)
->>>>>>> 676837bc
 
 # Add the station_labels column to the hydrograph_day_all DataFrame
 hydrograph_day_all = processing.add_labels_to_hydrograph(hydrograph_day_all, all_stations)

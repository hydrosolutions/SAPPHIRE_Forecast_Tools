--- conflicted
+++ resolved
@@ -164,16 +164,14 @@
 )
 os.makedirs(SAVE_DIRECTORY, exist_ok=True)
 
-<<<<<<< HEAD
-BULLETIN_CSV_PATH = os.path.join(SAVE_DIRECTORY, 'bulletin.csv')
-=======
+BULLETIN_CSV_PATH = os.path.join(SAVE_DIRECTORY, 'bulletin.csv')  # Added for CSV storage
+
 # Initialize the downloader with a specific directory
 bulletin_folder = os.path.join(
     os.getenv('ieasyreports_report_output_path'),
     'bulletins', 'pentad')
 downloader = FileDownloader(bulletin_folder)
 bulletin_download_panel = downloader.panel()
->>>>>>> 60954967
 
 # endregion
 
@@ -532,7 +530,7 @@
 
 # Initialize the bulletin_tabulator as a global Tabulator with predefined columns and grouping
 bulletin_tabulator = pn.widgets.Tabulator(
-    pd.DataFrame(columns=['Hydropost', 'Model', 'Date', 'Basin']),  # Ensure 'Basin' is included
+    pd.DataFrame(columns=['Hydropost', 'Model', 'Basin']),  # Ensure 'Basin' is included
     show_index=False,
     height=300,
     selectable='checkbox',  # Allow multiple selections for removal
@@ -542,6 +540,7 @@
 )
 # endregion
 
+#endregion
 
 # region update_functions
 @pn.depends(pentad_selector, watch=True)
@@ -628,115 +627,191 @@
 # Create the pop-up notification pane (initially hidden)
 add_to_bulletin_popup = pn.pane.Alert(_("Added to bulletin"), alert_type="success", visible=False)
 
+# Function to load bulletin data from CSV
+def load_bulletin_from_csv():
+    global bulletin_sites
+    if os.path.exists(BULLETIN_CSV_PATH):
+        try:
+            bulletin_df = pd.read_csv(BULLETIN_CSV_PATH)
+            bulletin_sites = []
+            for code in bulletin_df['code'].unique():
+                site_data = bulletin_df[bulletin_df['code'] == code].copy()
+                site = next((s for s in sites_list if s.code == str(code)), None)
+                if site:
+                    # Assign forecasts to the site
+                    site.forecasts = site_data.drop(columns=['code', 'station_label', 'basin_ru'])
+                    # Update site attributes
+                    site.get_forecast_attributes_for_site(_, site.forecasts)
+                    bulletin_sites.append(site)
+
+            print("DEBUG: Loaded bulletin_sites from CSV:")
+            for site in bulletin_sites:
+                print(f"Site '{site.code}' with forecasts: {site.forecasts}")
+        except Exception as e:
+            logger.error(f"Error loading bulletin CSV: {e}")
+            bulletin_sites = []
+    else:
+        bulletin_sites = []
+
+# Function to save bulletin data to CSV
+def save_bulletin_to_csv():
+    data = []
+    for site in bulletin_sites:
+        # We need to extract the forecast data and site information
+        for idx, forecast_row in site.forecasts.iterrows():
+            row_data = forecast_row.to_dict()
+            row_data['code'] = site.code
+            row_data['station_label'] = site.station_label
+            row_data['basin_ru'] = getattr(site, 'basin_ru', '')
+            data.append(row_data)
+    if data:
+        bulletin_df = pd.DataFrame(data)
+        try:
+            bulletin_df.to_csv(BULLETIN_CSV_PATH, index=False)
+            print("Bulletin saved to CSV.")
+            logger.info("Bulletin saved to CSV.")
+        except Exception as e:
+            logger.error(f"Error writing bulletin CSV: {e}")
+    else:
+        # If data is empty, remove the CSV file
+        if os.path.exists(BULLETIN_CSV_PATH):
+            os.remove(BULLETIN_CSV_PATH)
+            print("Bulletin CSV file removed because bulletin is empty.")
+            logger.info("Bulletin CSV file removed because bulletin is empty.")
+
+# Call the function to load the bulletin data
+load_bulletin_from_csv()
+
 # Function to handle adding the current selection to the bulletin
 def add_current_selection_to_bulletin(event=None):
+    # Ensure pipeline is not running
     if viz.app_state.pipeline_running:
         print("Cannot add to bulletin while containers are running.")
-        return  # Prevent the action while containers are running
+        return
 
     selected_indices = forecast_tabulator.selection
     forecast_df = forecast_tabulator.value
-    #print("\n\n\nDEBUG: pentad_dashboard.py: forecast_df:\n", forecast_df)
 
     if forecast_df is None or forecast_df.empty:
         print("Forecast summary table is empty.")
-        logger.warning("Attempted to add to bulletin, but forecast summary table is empty.")
         return
 
     if not selected_indices and len(forecast_df) > 0:
-        selected_indices = [0]
-        forecast_tabulator.selection = selected_indices
-        print("No forecast selected. Defaulting to the first forecast.")
-        logger.info("No forecast selected. Defaulting to the first forecast.")
+        selected_indices = [0]  # Default to the first row
 
     selected_rows = forecast_df.iloc[selected_indices]
     selected_station = station.value
-    selected_date = date_picker.value
-
-    print(f"Adding station: {selected_station}, date: {selected_date}")
-    print(f"Selected models:\n{selected_rows['Model']}")
-
-    final_forecast_table = selected_rows.reset_index(drop=True)
-
-    # Convert the selected forecast data to a DataFrame
-    forecast_data = final_forecast_table.copy()
-    forecast_data['Hydropost'] = selected_station
-    forecast_data['Date'] = selected_date
-
-    # Retrieve Basin information
+    selected_site = next(
+        (site for site in sites_list if site.station_label == selected_station),
+        None
+    )
+
+    if selected_site is None:
+        print(f"Site '{selected_station}' not found in sites_list.")
+        return
+
+    # Assign forecasts to selected site object
+    selected_site.forecasts = selected_rows.reset_index(drop=True)
+
+    # Add forecast attributes to site object
+    selected_site.get_forecast_attributes_for_site(_, selected_rows)
+
+    # Debugging: Print site details
+    print(f"DEBUG: Added site '{selected_site.code}' to bulletin with forecasts: {selected_site.forecasts}")
+
+    # Update or add to bulletin_sites
+    existing_site = next(
+        (site for site in bulletin_sites if site.code == selected_site.code),
+        None
+    )
+    if existing_site is None:
+        bulletin_sites.append(selected_site)
+        print(f"DEBUG: Added new site '{selected_site.station_label}' to bulletin_sites.")
+    else:
+        index = bulletin_sites.index(existing_site)
+        bulletin_sites[index] = selected_site
+        print(f"DEBUG: Updated existing site '{selected_site.station_label}' in bulletin_sites.")
+
+    # Save updated data to CSV for persistence
+    save_bulletin_to_csv()
+
+    # Update bulletin table
+    update_bulletin_table()
+
+
+# Function to handle writing bulletin to Excel
+def handle_bulletin_write(event):
     try:
-        selected_hydropost_code = selected_station.split(' - ')[0].strip() 
-        print(f"Extracted hydropost code: '{selected_hydropost_code}'")
+        if not bulletin_sites:
+            print("DEBUG: No sites in bulletin to write.")
+            return
+
+        selected_basin = select_basin_widget.value
+        if selected_basin == _("All basins"):
+            filtered_bulletin_sites = bulletin_sites.copy()
+        else:
+            filtered_bulletin_sites = [
+                site for site in bulletin_sites if getattr(site, 'basin_ru', '') == selected_basin
+            ]
+
+        if not filtered_bulletin_sites:
+            print("DEBUG: No sites in bulletin for the selected basin.")
+            return
+
+        # Debugging: print the site details being written
+        for site in filtered_bulletin_sites:
+            print(f"DEBUG: Writing site '{site.code}' with forecasts: {site.forecasts}")
+
+        write_to_excel(
+            sites_list, filtered_bulletin_sites, bulletin_header_info, env_file_path
+        )
+        print("DEBUG: Bulletin written to Excel successfully.")
+
+        # Refresh the file downloader panel
+        downloader.refresh_file_list()
+
     except Exception as e:
-        print(f"Error extracting hydropost code from station label '{selected_station}': {e}")
-        selected_hydropost_code = None
-
-    if selected_hydropost_code:
-        basin = hydropost_to_basin.get(selected_hydropost_code, "Unknown Basin")
-        if basin == "Unknown Basin":
-            print(f"Hydropost code '{selected_hydropost_code}' not found in hydropost_to_basin mapping.")
-            logger.warning(f"Hydropost code '{selected_hydropost_code}' not found in hydropost_to_basin mapping.")
-    else:
-        basin = "Unknown Basin"
-        print("Selected hydropost code is None. Assigning 'Unknown Basin'.")
-        logger.warning("Selected hydropost code is None. Assigning 'Unknown Basin'.")
-
-    forecast_data['Basin'] = basin
-
-    # Read existing bulletin data
-    if Path(BULLETIN_CSV_PATH).is_file():
-        existing_data = pd.read_csv(BULLETIN_CSV_PATH)
-    else:
-        existing_data = pd.DataFrame()
-
-<<<<<<< HEAD
-    # Remove any existing forecasts for the selected station
-    if 'Hydropost' in existing_data.columns:
-        existing_data = existing_data[existing_data['Hydropost'] != selected_station]
-=======
-    # Add forecast attributes to the site object
-    selected_site.get_forecast_attributes_for_site(_, selected_rows)
-    print(f"selected site: bulletin order: {selected_site.bulletin_order}")
->>>>>>> 60954967
-
-    # Append the new forecast data
-    combined_data = pd.concat([existing_data, forecast_data], ignore_index=True)
-
-    # Save back to CSV
-    combined_data.to_csv(BULLETIN_CSV_PATH, index=False)
-
-    # Update the bulletin table to reflect the new data
-    update_bulletin_table()
-
-    # Show the popup notification
-    add_to_bulletin_popup.visible = True
-    pn.state.add_periodic_callback(lambda: setattr(add_to_bulletin_popup, 'visible', False), 2000, count=1)
-
-
-# Function to create the bulletin table from CSV
+        logger.error(f"Error writing bulletin to Excel: {e}")
+        
+# Function to create the bulletin table
 def create_bulletin_table():
     global bulletin_tabulator  # Declare as global to modify the global variable
     print("Creating/updating bulletin table...")
 
-    if Path(BULLETIN_CSV_PATH).is_file():
-        bulletin_df = pd.read_csv(BULLETIN_CSV_PATH)
-        
+    if bulletin_sites:
+        data = []
+        for site in bulletin_sites:
+            for idx, forecast_row in site.forecasts.iterrows():
+                data.append({
+                    'Hydropost': site.station_label,
+                    'Model': forecast_row.get('Model', ''),
+                    'Basin': getattr(site, 'basin_ru', ''),
+                    'Forecasted discharge': forecast_row.get('Forecasted discharge', ''),
+                    'Forecast lower bound': forecast_row.get('Forecast lower bound', ''),
+                    'Forecast upper bound': forecast_row.get('Forecast upper bound', ''),
+                    'δ': forecast_row.get('δ', ''),
+                    's/σ': forecast_row.get('s/σ', ''),
+                    'MAE': forecast_row.get('MAE', ''),
+                    'Accuracy': forecast_row.get('Accuracy', ''),
+                    # Add other fields as needed
+                })
+        bulletin_df = pd.DataFrame(data)
+
         # Apply 'Select Basin' filter if applicable
         selected_basin = select_basin_widget.value
-        if selected_basin != _("All basins") and 'Basin' in bulletin_df.columns:
+        if selected_basin != _("All basins"):
             bulletin_df = bulletin_df[bulletin_df['Basin'] == selected_basin]
-        
-        if not bulletin_df.empty:
-            bulletin_tabulator.value = bulletin_df  # Update Tabulator with new data
-        else:
-            # Assign an empty DataFrame with predefined columns
-            empty_df = pd.DataFrame(columns=['Hydropost', 'Model', 'Date', 'Basin'])  # Ensure 'Basin' is included
-            bulletin_tabulator.value = empty_df
+
+        bulletin_tabulator.value = bulletin_df
     else:
-        # Assign an empty DataFrame with predefined columns
-        empty_df = pd.DataFrame(columns=['Hydropost', 'Model', 'Date', 'Basin'])  # Ensure 'Basin' is included
+        # Empty DataFrame with predefined columns
+        empty_df = pd.DataFrame(columns=[
+            'Hydropost', 'Model', 'Basin',
+            'Forecasted discharge', 'Forecast lower bound', 'Forecast upper bound',
+            'δ', 's/σ', 'MAE', 'Accuracy'
+        ])
         bulletin_tabulator.value = empty_df
-    
+
     print("Bulletin table updated.")
 
 
@@ -767,28 +842,27 @@
         logger.warning("Remove action triggered, but no forecasts were selected.")
         return
 
-    # Load existing data
-    try:
-        bulletin_df = pd.read_csv(BULLETIN_CSV_PATH)
-    except Exception as e:
-        logger.error(f"Error reading bulletin CSV: {e}")
-        return
-
-    # Remove selected rows
-    try:
-        bulletin_df = bulletin_df.drop(index=selected).reset_index(drop=True)
-    except KeyError as e:
-        logger.error(f"Error removing rows: {e}")
-        return
-
-    # Save the updated DataFrame back to CSV
-    try:
-        bulletin_df.to_csv(BULLETIN_CSV_PATH, index=False)
-        print(f"Removed {len(selected)} forecast(s) from the bulletin.")
-        logger.info(f"Removed {len(selected)} forecast(s) from the bulletin.")
-    except Exception as e:
-        logger.error(f"Error writing to bulletin CSV: {e}")
-        return
+    # Get the indices of the selected rows
+    selected_indices = selected
+
+    # Get the bulletin DataFrame from the tabulator
+    bulletin_df = bulletin_tabulator.value
+
+    # Get the hydroposts of the selected rows
+    selected_rows = bulletin_df.iloc[selected_indices]
+    selected_hydroposts = selected_rows['Hydropost'].unique()
+
+    # Remove the selected sites from bulletin_sites
+    for hydropost in selected_hydroposts:
+        site_to_remove = next(
+            (site for site in bulletin_sites if site.station_label == hydropost),
+            None)
+        if site_to_remove:
+            bulletin_sites.remove(site_to_remove)
+            logger.info(f"Removed site from bulletin: {hydropost}")
+
+    # Save the updated bulletin to CSV
+    save_bulletin_to_csv()
 
     # Update the bulletin table to reflect the changes
     update_bulletin_table()
@@ -800,10 +874,7 @@
     add_to_bulletin_popup.visible = True
     pn.state.add_periodic_callback(
         lambda: setattr(add_to_bulletin_popup, 'visible', False),
-        2000,  # milliseconds
-        count=1
-    )
-
+        2000, count=1)
 
 # Attach the remove function to the remove button click event
 remove_bulletin_button.on_click(remove_selected_from_bulletin)
@@ -1008,13 +1079,13 @@
 #        write_to_excel(sites_list, bulletin_sites, bulletin_header_info, env_file_path)
 #    )
 #)
-def handle_bulletin_write(event):
+'''def handle_bulletin_write(event):
     # First write the bulletin
     result = write_to_excel(sites_list, bulletin_sites, bulletin_header_info, env_file_path)
     # Update the download container
     setattr(download_container, 'object', result)
     # Refresh the file list
-    downloader.refresh_file_list()
+    downloader.refresh_file_list()'''
 
 # Use the new handler
 write_bulletin_button.on_click(handle_bulletin_write)

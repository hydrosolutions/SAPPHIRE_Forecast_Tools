import time
import csv
import re
import pandas as pd
from playwright.sync_api import Page, expect
import tag_library as tl
import datetime as dt


TEST_PENTAD = True
TEST_DECAD = True
TEST_LOCAL = True
LOCAL_URL = "http://localhost:5006/forecast_dashboard"
PENTAD_URL = "https://fc.pentad.ieasyhydro.org/forecast_dashboard"
DECAD_URL = "https://fc.decad.ieasyhydro.org/forecast_dashboard"
SLEEP = 1
sensitive_data_forecast_tools = "/SAPPHIRE_Central_Asia_Technical_Work/data/sensitive_data_forecast_tools/"
horizon = "decad"  # pentad or decad

today = dt.datetime.now()
year = today.year
date_str = today.strftime("%Y-%m-%d")
month_str = today.strftime("%m") + "_" + tl.get_month_str_case1(date_str)
if horizon == "pentad":
    horizon_value = tl.get_pentad_for_date(today)
    print("Pentad in year:", horizon_value)
    horizon_value_in_month = tl.get_pentad(today)
    print("Pentad in month:", horizon_value_in_month)
    sheet_name = f"{horizon_value_in_month} пентада"
else:
    horizon_value = tl.get_decad_for_date(today)
    print("Decad in year:", horizon_value)
    horizon_value_in_month = tl.get_decad_in_month(today)
    print("Decad in month:", horizon_value_in_month)
    sheet_name = f"{horizon_value_in_month} декада"


def normalize_spaces(s):
    return re.sub(r'\s+', ' ', s).strip()


def test_pentad(page: Page):
    if not TEST_PENTAD:
        print("#### Skipping PENTAD test...")
        return

    page.goto(PENTAD_URL)

    print("#### Testing PENTAD started...")

    # Testing Pentad.png being loaded
    content = page.content()
    assert 'DINppRCxDAAEEalfg/wLZeXf9HTaUOAAAAABJRU5ErkJggg==' in content
    print("#### Pentad.png is shown.")
    time.sleep(SLEEP)

    # # Testing the page is in Russian
    # expect(page).to_have_title(re.compile("SAPPHIRE Central Asia - Панель управления пентадными прогнозами"))
    # expect(page.get_by_text("Войти")).to_be_visible()
    # expect(page.get_by_text("Имя пользователя")).to_be_visible()
    # expect(page.get_by_text("Введите имя пользователя")).to_be_visible()
    # print("#### Page is in Russian.")
    # time.sleep(SLEEP)


def test_decad(page: Page):
    if not TEST_DECAD:
        print("#### Skipping DECAD test...")
        return

    page.goto(DECAD_URL)

    print("#### Testing DECAD started...")

    # Testing Decad.png being loaded
    content = page.content()
    assert '8tYYd0q55fCZAgMBYAv8DTUYpzxgsaeEAAAAASUVORK5CYII=' in content
    print("#### Decad.png is shown.")
    time.sleep(SLEEP)

    # # Testing the page is in Russian
    # expect(page).to_have_title(re.compile("SAPPHIRE Central Asia - Панель управления декадными прогнозами"))
    # expect(page.get_by_text("Войти")).to_be_visible()
    # expect(page.get_by_text("Имя пользователя")).to_be_visible()
    # expect(page.get_by_text("Введите имя пользователя")).to_be_visible()
    # print("#### Page is in Russian.")
    # time.sleep(SLEEP)


def test_local(page: Page):
    if not TEST_LOCAL:
        print("#### Skipping LOCAL test...")
        return

    page.goto(LOCAL_URL)

    print("#### Testing LOCAL started...")

    # Testing the page title
<<<<<<< HEAD
    expect(page).to_have_title(re.compile("SAPPHIRE Central Asia"))
    print("#### Page title is correct.")
=======
    #expect(page).to_have_title(re.compile("SAPPHIRE Central Asia - Decadal forecast dashboard"))
    #print("#### Page title is correct.")
>>>>>>> ea16dbf2

    # Testing login failure with incorrect credentials
    page.get_by_label("Username").fill("user1")
    page.get_by_label("Password").fill("user111")
    assert page.get_by_label("Username").input_value() == "user1"
    assert page.get_by_label("Password").input_value() == "user111"
    page.get_by_role("button", name="Login").click()

    expect(page.get_by_text("Invalid username or password")).to_be_visible()
    expect(page.get_by_text("Predictors")).not_to_be_visible()
    expect(page.get_by_text("Hydropost")).not_to_be_visible()
    print("#### Login failed as expected.")
    time.sleep(SLEEP)

    # Testing login success with correct credentials
    password_input = page.get_by_label("Password")
    password_input.fill("user1")
    password_input.press("Tab")  # Moves focus away from input
    page.get_by_role("button", name="Login").click()

    expect(page.get_by_text("Invalid username or password")).not_to_be_visible()
    expect(page.get_by_text("Predictors")).to_be_visible()
    expect(page.get_by_text("Hydropost")).to_be_visible()
    print("#### Login successful.")
    time.sleep(SLEEP)

    # Testing sign out
    page.get_by_role("button", name="Logout").click()
    page.get_by_role("button", name="Yes").click()
    expect(page.get_by_text("Username")).to_be_visible()
    print("#### Logout successful.")
    time.sleep(SLEEP)

    # Testing login after logout
    page.get_by_label("Username").fill("user1")
<<<<<<< HEAD
    password_input = page.get_by_label("Password")
    password_input.fill("user1")
    password_input.press("Tab")  # Moves focus away from input
    page.get_by_role("button", name="Login").click()
=======
    page.get_by_label("Password").fill("user1")
    time.sleep(SLEEP)
    page.get_by_role("button", name="Login").click()
    page.get_by_role("button", name="Login").click()
    page.get_by_role("button", name="Login").click()  # May need to click again
>>>>>>> ea16dbf2

    expect(page.get_by_text("Predictors")).to_be_visible()
    expect(page.get_by_text("Hydropost")).to_be_visible()
    print("#### Login after logout successful.")
    time.sleep(SLEEP)

    # Testing language switching
    page.get_by_role("link", name="Русский").click()
    page.get_by_label("Имя пользователя").fill("user1")
    password_input = page.get_by_label("Пароль")
    password_input.fill("user1")
    password_input.press("Tab")  # Moves focus away from input
    page.get_by_role("button", name="Войти").click()

    expect(page.get_by_text("Предикторы")).to_be_visible()
    expect(page.locator("div.bk-tab", has_text="Прогноз")).to_be_visible()
    expect(page.get_by_text("Бюллетень")).to_be_visible()
    expect(page.get_by_text("Информация об ответственности")).to_be_visible()
    print("#### Login after language change successful.")
    time.sleep(SLEEP)

    ### PREDICTORS TAB ###
    # Select station 16936
    page.select_option("select#input", value="16936 - Нарын  -  Приток в Токтогульское вдхр.**)")
    print("#### Station 16936 selected")
    time.sleep(SLEEP)

    ### FORECAST TAB ###
    page.locator("div.bk-tab", has_text="Прогноз").click()
    print("#### Switch to Forecast tab successful.")
    time.sleep(SLEEP)

    def get_model_values():
        """Find selected models in Summary table"""
        selected_div = page.locator("div.tabulator-selected")
        model_values = []
        for div in ["Модель", "Прогн. расх. воды", "Прогн. нижн. гран.", "Прогн. верхн. гран.", "δ", "s/σ", "Средняя абсолютная ошибка", "Оправдываемость"]:
            model_div = selected_div.locator(f'div[tabulator-field="{div}"]')
            model_values.append(model_div.inner_text())
        return model_values
    values = []
    summary_table_values = []

    # Adding station 16936 to bulletins
    values = get_model_values()
    values.insert(0, "16936")
    summary_table_values.append(values)
    page.get_by_role("button", name="Добавить в бюллетень").click()
    print("#### 16936 - Нарын  -  Приток в Токтогульское вдхр.**) added to bulletin")
    time.sleep(SLEEP)

    # Select station 15194
    page.select_option("select#input", value="15194 - р.Ала-Арча-у.р.Кашка-Суу")
    print("#### Station 15194 selected")
    time.sleep(SLEEP)

    # Adding station 15194 to bulletins
    values = get_model_values()
    values.insert(0, "15194")
    summary_table_values.append(values)
    page.get_by_role("button", name="Добавить в бюллетень").click()
    print("#### 15194 - р.Ала-Арча-у.р.Кашка-Суу added to bulletin")
    time.sleep(SLEEP)

    # Select station 15256
    page.select_option("select#input", value="15256 - Талас -  с.Ак-Таш")
    print("#### Station 15256 selected")
    time.sleep(SLEEP)

    # Adding station 15256 to bulletins
    values = get_model_values()
    values.insert(0, "15256")
    summary_table_values.append(values)
    page.get_by_role("button", name="Добавить в бюллетень").click()
    print("#### 15256 - Талас -  с.Ак-Таш")
    time.sleep(SLEEP)

    # Select station 15013
    page.select_option("select#input", value="15013 - Джыргалан-с.Советское")
    print("#### Station 15013 selected")
    time.sleep(SLEEP)

    # Adding station 15013 to bulletins
    values = get_model_values()
    values.insert(0, "15013")
    summary_table_values.append(values)
    page.get_by_role("button", name="Добавить в бюллетень").click()
    print("#### 15013 - Джыргалан-с.Советское")
    time.sleep(SLEEP)

    print("#### Summary table values added to bulletins:")
    for value in summary_table_values:
        print(value)
    time.sleep(SLEEP)

    ### BULLETIN TAB ###
    page.locator("div.bk-tab", has_text="Бюллетень").click()
    print("#### Switch to Bulletin tab successful.")
    time.sleep(SLEEP)

    # Extract forecast bulletin table values
    forecast_bulletin_values = []
    selectable_divs = page.locator("div.tabulator-selectable")
    for i in range(selectable_divs.count()):
        div = selectable_divs.nth(i)
        values = div.inner_text().split("\n")
        forecast_bulletin_values.append(values)

    print("#### Forecast bulletin values:")
    for value in forecast_bulletin_values:
        print(value)
    time.sleep(SLEEP)

    # Comparing summary table with forecast bulletin
    print("Comparing summary table with forecast bulletin...")
    count = 0
    for s_value in summary_table_values:
        for f_value in forecast_bulletin_values:
            if s_value[0] in f_value[0] and s_value[1] == f_value[1]:
                count += 1
                assert s_value[2] == f_value[3]  # Forecasted discharge
                assert s_value[3] == f_value[4]  # Forecast lower bound
                assert s_value[4] == f_value[5]  # Forecast upper bound
                assert s_value[5] == f_value[6]  # δ
                assert s_value[6] == f_value[7]  # s/σ
                assert s_value[8] == f_value[8]  # Accuracy
    assert count == len(summary_table_values) == len(forecast_bulletin_values)
    print("#### Summary table values are EQUAL to Forecast bulletin values")
    time.sleep(SLEEP)

    # Checking the top checkbox to select all bulletins
    page.locator('input[type="checkbox"][aria-label="Select Row"]').first.check()
    print("#### All bulletins selected")
    time.sleep(SLEEP)

    # Clicking Write bulletin button
    page.get_by_role("button", name="Записать бюллетень").click()
    print("#### Write bulletin button clicked")
    time.sleep(SLEEP)

    # Extract CSV values
    csv_file_path = f"{sensitive_data_forecast_tools}config/linreg_point_selection/bulletin_{horizon}_{year}_{horizon_value}.csv"
    with open(csv_file_path, mode='r', newline='') as file:
        reader = csv.reader(file)
        next(reader)  # Skip header
        csv_data = [row for row in reader]

    print("#### CSV values:")
    for row in csv_data:
        print(row)
    time.sleep(SLEEP)

    # Compare csv file with bulletin values
    print("Comparing Forecast bulletin with CSV...")
    count = 0
    for row in csv_data:
        for i, r in enumerate(row):
            if r == '':
                row[i] = '-'
        row[-1] = normalize_spaces(row[-1])  # basin_ru
        row[-2] = normalize_spaces(row[-2])  # station_label
        for f_value in forecast_bulletin_values:
            if row[-1] == f_value[2] and row[-2] == f_value[0]:
                count += 1
                assert row[0] == f_value[1]  # model_short
                assert row[1] == f_value[3]  # forecasted_discharge
                assert row[2] == f_value[4]  # fc_lower
                assert row[3] == f_value[5]  # fc_upper
                assert row[4] == f_value[6]  # delta
                assert row[5] == f_value[7]  # sdivsigma
                assert row[7] == f_value[8]  # accuracy
    assert count == len(forecast_bulletin_values) == len(csv_data)
    print("#### Forecast bulletin values are EQUAL to CSV file values")
    time.sleep(SLEEP)

    # Construct all excel paths
    excel_file_paths = []
    basins = set()
    for f_value in forecast_bulletin_values:
        basin = f_value[2]
        if basin not in basins:
            basins.add(basin)
            path = f"{sensitive_data_forecast_tools}reports/bulletins/{horizon}/{year}/{year}_{month_str}_{basin}_short_term_forecast_bulletin.xlsx"
            excel_file_paths.append(path)
    excel_file_paths.append(f"{sensitive_data_forecast_tools}reports/bulletins/{horizon}/{year}/{year}_{month_str}_all_basins_short_term_forecast_bulletin.xlsx")

    print("#### Excel file paths:")
    for path in excel_file_paths:
        print(path)
    time.sleep(SLEEP)

    # Extract Excel values
    def get_float(value):
        try:
            if isinstance(value, str) and "," in value:
                value = value.replace(",", ".")
            return round(float(value))
        except ValueError:
            return "nan"

    def compare(excel, csv, tolerance=0.05):
        csv_value = get_float(csv)
        if isinstance(excel, str):
            excel_value = get_float(excel.strip())
            assert excel_value == csv_value
            # assert abs(excel_value - csv_value) <= tolerance * abs(excel_value)
        elif pd.isna(excel):
            assert "nan" == csv_value
        else:
            # assert excel == csv_value
            assert abs(excel - csv_value) <= tolerance * abs(excel)
        print(excel, "<=>", csv_value)

    count = 0
    for excel_file_path in excel_file_paths:
        df = pd.read_excel(excel_file_path, sheet_name=sheet_name, skiprows=10)
        print(f"Comparing CSV with: {excel_file_path}")
        for row_index in range(len(df)):
            if pd.isna(df.iloc[row_index, 0]) or df.iloc[row_index, 0] == "":
                continue
            for row in csv_data:
                # print(df.iloc[row_index, 0], "#", df.iloc[row_index, 1], "#", row[-2])
                # check if `река` and `пункт` of Excel are in station_label of CSV
                if df.iloc[row_index, 0] in row[-2] and df.iloc[row_index, 1] in row[-2]:
                    count += 1
                    assert df.iloc[row_index, 2] == row[0]  # model_short
                    compare(df.iloc[row_index, 4], row[1])  # forecasted_discharge
                    compare(df.iloc[row_index, 15], row[2])  # fc_lower
                    compare(df.iloc[row_index, 17], row[3])  # fc_upper
                    assert df.iloc[row_index, 5].replace(',', '.') == row[4]  # delta
                    assert df.iloc[row_index, 10].replace(',', '.') == row[5]  # sdivsigma
        print("#### CSV values are EQUAL to Excel values")
    assert count == len(csv_data) * 2

    # Clicking Remove Selected button
    page.get_by_role("button", name="Удалить выбранное").click()
    selectable_divs = page.locator("div.tabulator-selectable")
    assert selectable_divs.count() == 0
    print("#### Remove Selected button clicked")
    time.sleep(SLEEP)

    # Clicking Download button
    page.locator("h3", has_text="Скачать бюллетень").click()
    options = page.locator('select#input.bk-input[multiple="true"][size="10"] option').all()
    for option in options:
        option.click(modifiers=["Meta"])  # Windows: "Control"

    page.get_by_role("button", name="Подготовить загрузку выбранных файлов").click()
    page.get_by_role("button", name="Download selected_files.zip").click()
    time.sleep(SLEEP)

    ### INFO TAB ###
    page.locator("div.bk-tab", has_text="Информация об ответственности").click()
    print("#### Switch to Info tab successful.")
    time.sleep(SLEEP)<|MERGE_RESOLUTION|>--- conflicted
+++ resolved
@@ -97,13 +97,8 @@
     print("#### Testing LOCAL started...")
 
     # Testing the page title
-<<<<<<< HEAD
     expect(page).to_have_title(re.compile("SAPPHIRE Central Asia"))
     print("#### Page title is correct.")
-=======
-    #expect(page).to_have_title(re.compile("SAPPHIRE Central Asia - Decadal forecast dashboard"))
-    #print("#### Page title is correct.")
->>>>>>> ea16dbf2
 
     # Testing login failure with incorrect credentials
     page.get_by_label("Username").fill("user1")
@@ -139,18 +134,10 @@
 
     # Testing login after logout
     page.get_by_label("Username").fill("user1")
-<<<<<<< HEAD
     password_input = page.get_by_label("Password")
     password_input.fill("user1")
     password_input.press("Tab")  # Moves focus away from input
     page.get_by_role("button", name="Login").click()
-=======
-    page.get_by_label("Password").fill("user1")
-    time.sleep(SLEEP)
-    page.get_by_role("button", name="Login").click()
-    page.get_by_role("button", name="Login").click()
-    page.get_by_role("button", name="Login").click()  # May need to click again
->>>>>>> ea16dbf2
 
     expect(page.get_by_text("Predictors")).to_be_visible()
     expect(page.get_by_text("Hydropost")).to_be_visible()

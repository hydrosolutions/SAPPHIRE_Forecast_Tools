--- conflicted
+++ resolved
@@ -2344,7 +2344,6 @@
 
     return callback
 
-<<<<<<< HEAD
 def create_reload_button():
     reload_button = pn.widgets.Button(name="Trigger forecasts", button_type="danger")
 
@@ -2507,7 +2506,6 @@
     container.wait()  # Ensure the container has finished
     print(f"Container '{container_name}' has stopped.")
 
-=======
 def make_add_label_hook(text_content):
     def add_label(plot, element):
         from bokeh.models import Label
@@ -2519,7 +2517,6 @@
         )
         plot.state.add_layout(label)
     return add_label
->>>>>>> 42d7f2e3
 
 def test_draw_forecast_raw_data(_, selected_data):
 

<h1>Development</h1>

This document describes how to develop the application and how to add hydrological forecasting models to your installation of the forecast tools. If you wish to install the demo version of the application, please refer to the [installation instructions in the deployment guide](deployment.md). The document is structured as follows:

- [1. Prerequisites](#1-prerequisites)
  - [1.1 Installation of 3rd party software](#11-installation-of-3rd-party-software)
    - [Python](#python)
    - [Conda](#conda)
    - [Visual Studio Code](#visual-studio-code)
    - [R](#r)
    - [RStudio](#rstudio)
    - [Git Desktop](#git-desktop)
    - [Docker](#docker)
  - [1.2 Test run the demo version](#12-test-run-the-demo-version)
    - [Clone the github repository](#clone-the-github-repository)
    - [Test-run the Sapphire forecast tools](#test-run-the-sapphire-forecast-tools)
  - [1.3 Set up your work environment](#13-set-up-your-work-environment)
    - [Activate the conda environment](#activate-the-conda-environment)
    - [Install the required packages](#install-the-required-packages)
- [2. Development instructions specific to the tools](#2-development-instructions-specific-to-the-tools)
  - [2.1 Configuration dashboard configuration\_dashboard](#21-configuration-dashboard-configuration_dashboard)
  - [2.2 Backend modules](#22-backend-modules)
    - [2.2.1 Pipeline (pipeline)](#221-pipeline-pipeline)
      - [Description](#description)
      - [How to manually run the pipeline](#how-to-manually-run-the-pipeline)
    - [2.2.2 Preprocessing runoff data (preprocessing\_runoff)](#222-preprocessing-runoff-data-preprocessing_runoff)
      - [Description of module](#description-of-module)
      - [I/O](#io)
      - [Prerequisites](#prerequisites)
      - [How to run the tool](#how-to-run-the-tool)
    - [2.2.3 Preprocessing of gridded weather data (preprocessing\_gateway)](#223-preprocessing-of-gridded-weather-data-preprocessing_gateway)
      - [Description](#description-1)
      - [Prerequisites](#prerequisites-1)
      - [I/O](#io-1)
      - [How to run the tool](#how-to-run-the-tool-1)
    - [2.2.4 Linear regression (linear\_regression)](#224-linear-regression-linear_regression)
      - [Description of module](#description-of-module-1)
      - [Prerequisites](#prerequisites-2)
      - [How to run the tool](#how-to-run-the-tool-2)
<<<<<<< HEAD
    - [Conceptual rainfall-runoff (conceptual...)](#conceptual-rainfall-runoff-conceptual)
      - [Description of the Conceptual Model Module](#description-of-the-conceptual-model-module)
      - [Prerequisites](#prerequisites-4)
      - [I/O](#io-2)
      - [How to run the tool](#how-to-run-the-tool-3)
    - [Machine learning (machine\_learning)](#machine-learning-machine_learning)
      - [Description of module](#description-of-module-2)
      - [Prerequisites](#prerequisites-5)
=======
    - [2.2.5 Conceptual rainfall-runoff assimilation model (conceptual\_model)](#225-conceptual-rainfall-runoff-assimilation-model-conceptual_model)
      - [Description](#description-2)
        - [The conceptual model:](#the-conceptual-model)
      - [Prerequisites](#prerequisites-3)
      - [I/O](#io-2)
      - [How to run the tool](#how-to-run-the-tool-3)
    - [2.2.6 Machine learning (machine\_learning)](#226-machine-learning-machine_learning)
      - [Description of module](#description-of-module-2)
      - [Prerequisites](#prerequisites-4)
>>>>>>> 2f4044e5
      - [I/O](#io-3)
        - [Output Files](#output-files)
      - [How to run the tool](#how-to-run-the-tool-4)
    - [2.2.7 Post-processing of forecasts (postprocessing\_forecasts)](#227-post-processing-of-forecasts-postprocessing_forecasts)
    - [2.2.8 Manual triggering of the forecast pipeline](#228-manual-triggering-of-the-forecast-pipeline)
      - [How to re-run the forecast pipeline manually](#how-to-re-run-the-forecast-pipeline-manually)
    - [2.2.9 Forecast dashboard](#229-forecast-dashboard)
      - [How to run the forecast dashboard locally](#how-to-run-the-forecast-dashboard-locally)
  - [2.3 The backend (note: this module is deprecated)](#23-the-backend-note-this-module-is-deprecated)
      - [Prerequisites](#prerequisites-5)
      - [How to run the backend modules locally {#how-to-run-the-backend-modules-locally}](#how-to-run-the-backend-modules-locally-how-to-run-the-backend-modules-locally)
        - [Pre-processing of river runoff data {#pre-processing-of-river-runoff-data}](#pre-processing-of-river-runoff-data-pre-processing-of-river-runoff-data)
        - [Pre-processing of forcing data from the data gateway {#pre-processing-of-forcing-data-from-the-data-gateway}](#pre-processing-of-forcing-data-from-the-data-gateway-pre-processing-of-forcing-data-from-the-data-gateway)
        - [Running the linear regression tool {#running-the-linear-regression-tool}](#running-the-linear-regression-tool-running-the-linear-regression-tool)
  - [Dockerization](#dockerization)
    - [Configuration dashboard](#configuration-dashboard)
    - [Backend](#backend)
    - [Forecast dashboard](#forecast-dashboard)
  - [How to use private data](#how-to-use-private-data)
  - [Development workflow](#development-workflow)
  - [Testing](#testing)
- [Deployment](#deployment)

# 1. Prerequisites

Note: The software has been developed on a Mac computer and packaged with Ubuntu base images using Docker using GitHub Actions (with workflow instructions in .github/workflows/main.yml). It has been tested extensibly on an Ubuntu server. The software has not been tested on Windows.

The following open-source technologies are used in the development of the forecast tools: - For scripting and development: - Scripting language [Python](#python) and user interface [Visual Studio Code](#visual-studio-code) - Python package manager [Conda](#conda) - Scripting language [R](#R) and user interface RStudio - Code version control: GitHub Desktop - Containerization: Docker

If you have all of these technologies installed on your computer, you can skip the installation instructions below and proceed to the instructions on the general development workflow (TODO: add link to section).

## 1.1 Installation of 3rd party software

You will find instructions on how to install the technologies used in the development of the forecast tools below. We recommend that you install the technologies in the order they are listed. If you are new to any of these tools it is recommended to run through a quick tutorial to get familiar with the technology befor starting out to work on the SAPPHIRE forecast tools.

### Python

Install Python on your computer. The installation instructions can be found in many places on the internet, for example [here](https://realpython.com/installing-python/). We recommend the installation of Python 3.11. You can check the version of Python installed on your computer by running the following command in the terminal:

``` bash
python --version
```

### Conda

We use conda for managing the Python environment. The installation instructions can be found [here](https://docs.conda.io/projects/conda/en/latest/user-guide/install/). Once conda is installed, you can create a new conda environment by running the following command in the terminal:

``` bash
conda create --name my_environment python=3.11
```

Through the name tag you can specify a recognizable name for the environment (you can replace my_environment with a name of your choosing). We use a different environment for each module of the backend. For development, python 3.11 was used. We therefore recommend you continue development with python 3.11 as well.

### Visual Studio Code

Install Visual Studio Code on your computer. The installation instructions can be found [here](https://code.visualstudio.com/download). We recommend the installation of the Python extension for Visual Studio Code. The installation instructions can be found [here](https://code.visualstudio.com/docs/languages/python). Note that you can use any other Python IDE for development. We recommend Visual Studio Code as it is free and open-source.

### R

Install R on your computer. The installation instructions can be found [here](https://cran.r-project.org/). We recommend the installation of R 4.4.1. You can check the version of R installed on your computer by running the following command in the terminal:

``` bash
R --version
```

### RStudio

Install RStudio on your computer. The installation instructions can be found [here](https://rstudio.com/products/rstudio/download/). We recommend the installation of RStudio Desktop.

### Git Desktop

We recomment the installation of GitHub Desktop to manage the repository. The installation instructions can be found [here](https://desktop.github.com/).

### Docker

Install Docker Desktop on your computer so you can test dockerization of sofware components locally. The Docker installation instructions can be found [here](https://docs.docker.com/install/).

## 1.2 Test run the demo version

Before starting the development of the Forecast Tools, it is recommended to first try to run the tools with the public demo data set. This will help you to understand the workflow of the tools and to identify the modules you want to work on. The following sections provide instructions on how to test-run the demo version of the forecase tools.

### Clone the github repository

Once you have installed the technologies, you can set up your working environment. We recommend that you create a folder for the repository on your computer. You can then clone the repository to your computer. Open a terminal and navigate to the folder where you want to clone the repository. Run the following command in the terminal:

``` bash
git clone https://github.com/hydrosolutions/SAPPHIRE_Forecast_Tools.git
```

### Test-run the Sapphire forecast tools

Navigate to the root directory of the repository in the terminal:

``` bash
cd SAPPHIRE_Forecast_Tools
```

You can test-run the forecast tools by running the following command in the terminal:

``` bash
source bin/run_sapphire_forecast_tools.sh <path_to_data_root_folder>
```

For the test run, you can use the full path to your SAPPHIRE_Forecast_Tools folder as the path to the data root folder. You can get the absolute path to the folder by running the following command in the terminal:

``` bash
pwd
```

An example command for the test run installed under /Users/username/forecasting/SAPPHIRE_FORECAST_TOOLS would be:

``` bash
bash bin/run_sapphire_forecast_tools.sh /Users/username/forecasting/
```

## 1.3 Set up your work environment

If the demo version runs on your system, you can be confident, that you have all the necessary software installed and that the SAPPHIRE Forecast Tools are working on your system. You can now set up your work environment to start developing the forecast tools. Each module comes with a requirements.txt file that lists the required packages. You can install the required packages in your conda environment by following the instructions below. We recommend individual conda environments for each module of the forecast tools.

### Activate the conda environment

You can list the available conda environments with:

``` bash
conda env list
```

You can activate an environment by running the following command in the terminal (replace my_environment with the name of the environment you want to work in):

``` bash
conda activate my_environment
```

### Install the required packages

Each module has a requirements.txt file that lists the required packages. You can install the required packages in your conda environment by running the following command in the terminal:

``` bash
cd apps/module_name
pip install -r requirements.txt
```

You now have a working installation of the SAPPHIRE Forecast Tools with a public demo data set.

# 2. Development instructions specific to the tools

The following sections provide instructions on how to develop the individual modules of the forecast tools. The names of the modules in the apps folder are given in brackets.

TODO: Add a flow chart of the workflow of the forecast tools.

## 2.1 Configuration dashboard configuration_dashboard

The forecast configuration dashboard is written in R and uses the Shiny framework.

You will further need to install the following R packages (you can do so by running the following commands in the R console):

``` r
# Data handling libraries
install.packages("readxl")
install.packages("dplyr")
install.packages("jsonlite")
install.packages("sf")
install.packages("here")
## Shiny related libraries
install.packages("shiny")
install.packages("shinydashboard")
install.packages("shinyWidgets")
## Plotting and mapping libraries
install.packages("leaflet")
```

In your Finder or Explorer window, navigate to apps/configuration_dashboard/ and double-click on forecast_dashboard.R. In your RStudio IDE, click on the "Run App" button in the top right corner of the script editor. The dashboard should open in a browser window.

You can verify your confirmed edits in the dashboard in your local copies of the files apps/config/config_output.json and apps/config/config_station_selection.json.

TODO: Aidar, please validate if the above is correct.

## 2.2 Backend modules

### 2.2.1 Pipeline (pipeline)

#### Description

We use the python package Luigi to manage the workflow of the forecast tools. Luigi takes care of running each backend module in sequence or in parallel. You will find detailed information about Luigi [in the Luigi docs](https://luigi.readthedocs.io/en/stable/index.html#).

#### How to manually run the pipeline

All modules of the SAPPHIRE Forecast Tools are run in individual docker containers. To run them on your system, please follow the instructions below.

<details>

<summary>Mac OS</summary>

To build and run the pipeline locally on a Mac to the following steps before you run the docker compose up command above:

1.  Open a terminal and navigate to the root directory of the repository.

2.  Clean up the docker work space (note that this will remove all containers and images in your Docker workspace):

``` bash
bash bin/clean_docker.sh
```

3.  Build the docker images:

``` bash
ieasyhydroforecast_data_root_dir=<ieasyhydroforecast_data_root_dir> bash bin/build_docker_images.sh latest
```

</details>

<details>

<summary>Ubuntu</summary>

To test-run the pipeline on an Ubuntu server, follow the instructions in [doc/deployment.md](deployment.md).

</details>

The pipeline is run inside a Docker container. The Dockerfile is located in the apps/pipeline folder. To build the Docker image for the pipeline locally, run the following command in the root directory of the repository:

``` bash
docker compose -f ./bin/docker-compose.yml build
```

To run the Docker containers locally, run the following command in the root directory of the repository:

``` bash
docker compose -f ./bin/docker-compose.yml up
```

### 2.2.2 Preprocessing runoff data (preprocessing_runoff)

TODO: formulate the text

#### Description of module

-   Reads data from excel files and, if access is available, from the iEasyHydro database. TODO: Describe what happens in this tool step by step.

#### I/O

-   Link to description of required input files (daily runoff data in excel format)
-   Describe what output files are produced

TODO: Bea Add flow chart with detailed I/O

#### Prerequisites

-   How to download & install iEasyHydro (HF) (-\> link to iEasyHydro documentation)

#### How to run the tool

### 2.2.3 Preprocessing of gridded weather data (preprocessing_gateway)

#### Description

The proprocessing_gateway module gets weather forecasts and re-analysis weather data from ECMWF IFS as well as TopoPyScale snow model results that are provided through the SAPPHIRE Data Gateway. The module reads the data and prepares it for the hydrological models. The module is composed of two components that are operationally run in a docker container and one script that can be run to produce hindcasts (which are used to calculate model forecast skill metrics).:

- Operational workflow:
  - Downolading of operational weather forecasts and downscaling of weather forecasts (Quantile_Mapping_OP.py)
  - Updating of re-analysis weather data and downscaling of re-analysis weather data (extend_era5_reanalysis.py)
- Production of hindcasts:
  - Downloading of re-analysis weather data and downscaling of re-analysis weather data (get_era5_reanalysis_data.py)

The Quantile_Mapping_OP.py script accesses the the SAPPHIRE Data Gateway and downloads the ERA5 ECMWF IFS control member and ensemble forecast. Afterwards, it can perform a downscaling using the quantile mapping  method using a set of previously fitted parameters. The fitting of the parameters for downscaling is performed with a parametric transformations where the new transformed value is obtained by the formula $y = a*x^b$ in the [fitQmap](#https://search.r-project.org/CRAN/refmans/qmap/html/fitqmapptf.html) package in R. As we use operational weather forecasts from ECMWF served through the SAPPHIRE Data Gateway, we do not expect to have any gaps in the weather forecast time series. However, in case there should be nan values in the forcing data, the preprocessing_gateway module fills them by taking the last available observation.

TODO: Sandro: the downscaling is optional as I understand. How can a user turn the downscaling on or off?

The extend_era5_reanalysis.py file is used to maintain a set of past and current weather forcing data for each river basin. It is updated operationally by appending the latest ERA5 Land Reanalysis data to the hindcast forcing file. It reads in the hindcast file and the operational forcing data, combines them and removes dublicates.

The get_era5_reanalysis_data.py is an initialization file. It also accesses the data-gateway and pulls the ERA5 Land Reanalysis data for a provided time window and a given HRU. It also performs the downscaling on this data. The reason behind this script is, to obtain a file where we have past forcing data saved to perform for example hindcasts.

#### Prerequisites

[Open ECMWF weather forecasts](https://www.ecmwf.int/en/forecasts/datasets/open-data) and results of the [TopoPyScale Snow model](https://topopyscale.readthedocs.io/en/latest/) are pre-processed for hydrological modelling with the SAPPHIRE Data Gateway (TODO: publish once development completed). If you wish to use weather and snow forecast data in the SAPPHIRE Forecast Tools, you will have to install at least the SAPPHIRE Data Gateway and the [SAPPHIRE data gateway client](https://github.com/hydrosolutions/sapphire-dg-client) and optionally also [TopoPyScale](https://topopyscale.readthedocs.io/en/latest/) by following the installation instructions provided in the repositories.

<div style="border: 1px solid #ccc; padding: 10px; margin-top: 10px;">
  <strong>Side note on the interaction with the SAPPHIRE Data Gateway
:</strong> The SAPPHIRE Data Gateway aggregates operational gridded weather and snow data to polygons (e.g. basin outlines or hydrological response units) and makes it available as time series through the SAPPHIRE data gateway client. Prior to the operationalization, The user uploads a shapefile with polygons to the SAPPHIRE Data Gateway which, optimally, contains the attribute code corresponding to the hydropost identifier to produce hydrological forecasts for, and subscribes the shapefile to operational data downloads.

The shapefile uploaded to the SAPPHIRE Data Gateway should have the attributes `name`, `Z` and `geometry`. The `name` attribute should contain the code corresponding to the gauge station (also called hydropost) identifier, the `Z` attribute should contain the elevation of the hydropost (or a dummy number) and the `geometry` attribute should contain the geometry of the hydropost. The shape file can have one or multiple features (polygons) and the code attribute should be unique for each feature. Below you see an example of how the shapefile should look like:

| name      | Z   | geometry |
|-----------|-----|----------|
| <code_basin_A> | 1   | ...      |
| <code_basin_B> | 1   | ...      |
|

Should the code attributes in the data gateway not correspond to the code attributes in the forecast tools, you can apply a code mapping in the forecast tools by editing the config file ieasyhydroforecast_config_file_data_gateway_name_twins (see below). For more detailed information, please refer to the SAPPHIRE Data Gateway documentation (TODO: add link).

TODO: Add step-by-step instructions of how to upload shapefile and subscribe to operational data on the data gateway (assuming the data gateway is up and running).
</div>
<br></br>
To run the preprocessing_gateway module locally, you will can install the required packages as follows:

Open a terminal and navigate to the preprocessing_gateway folder in the repository:
``` bash
cd /path/to/SAPPHIRE_Forecast_Tools/apps/preprocessing_gateway
```
Then install the required packages by running the following command in the terminal with either conda or pip:

<details>
<summary>Conda</summary>
```
conda install --file requirements.txt
```
</details>

<details>
<summary>Pip</summary>
```
pip install -r requirements.txt
```
</details>

#### I/O

Here is the folder structure represented which interacts with the module preprocess_gateway:

-   YOUR_DATA_FOLDER

    -   config

        -   model_and_scalers

            -   params_quantile_mapping

                -   YOUR_HRU_P_params.csv

                -   YOUR_HRU_T_params.csv

    -   intermediate_data

        -   control_member_forcing

            -   YOUR_HRU_P_control_member.csv

            -   YOUR_HRU_T_control_memeber.csv

        -   data_gateway

            -   ....

        -   ensemble_forcing

            -   YOUR_HRU_P_ensemble_forecast.csv

            -   YOUR_HRU_T_ensemble_forecast.csv

        -   hindcast_forcing

            -   YOUR_HRU_P_reanalysis.csv

            -   YOUR_HRU_T_reanalysis.csv

The only input file you need to provide, if you would like to make the downscaling, are the files in the params_quantile_mapping folder. This files should have the following structure:

| code  | a                | b                | wet_day             |
|-------|------------------|------------------|---------------------|
| xxxx1 | 1.57473248903875 | 1.08635623528307 | 0.00379749326713768 |
| xxxx2 | 1.32689320186785 | 1.23330279398003 | 0.00384698459002093 |
| xxxx3 | 1.22439440281778 | 1.15911354977616 | 0.0031125073391893  |
| xxxx4 | 1.29536038899781 | 1.18507749883279 | 0.00358122349959776 |
| ...   | ...              | ...              | ...                 |
|

When accessing the SAPPHIRE data gateway, the client downloads a csv file and saves it in the data gateway folder. When you integrate a HRU on the data gateway, you can name the different shapefiles in the HRU. These names correspond to the codes. Should the codes in the data gateway not correspond to the codes in the forecast tools, you can apply a code mapping by editing the config json file ieasyhydroforecast_config_file_data_gateway_name_twins. The file should have the following structure to map codes in the data gateway to codes in the forecast tools:

``` json
{
  "gateway_name_twins": {
    "<basin_A_gateway_code>": "<basin_A_forecast_tools_code>",
    "<basin_B_gateway_code>": "<basin_B_forecast_tools_code>"
  }
}
```

The ensemble forecast files downloaded through the data gateway client have the following format (corresponding to the forcing data file format of the free hydrologic-hydraulic model [RS Minerve](https://crealp.ch/rs-minerve/) developed and maintained by the [CREALP](https://crealp.ch/) foundation):

|                   | YOUR_NAME          |
|-------------------|--------------------|
| **Sensor**        | T                  |
| **Category**      | Temperature        |
| **Unit**          | C                  |
| **Interpolation** | linear             |
| **21.08.2024**    | 10.886254967534398 |
| **22.08.2024**    | 10.874600198227881 |
| **23.08.2024**    | 10.76900162280549  |
| **24.08.2024**    | 10.889982012342898 |
| **...**           | ...                |
|

TODO: Sandro: What is YOUR_NAME above? Is this defined in the shapefile that you upload to the data gateway?

And for the control member it looks like this:

| Station           | xxxx1              | xxxx2              | xxxx1.1            | xxxx2.1            |
|------------|------------|------------|------------|------------|
| **X**             | 79.01104020491191  | 78.92687493141804  | 79.01104020491191  | 78.92687493141804  |
| **Y**             | 42.556962256438446 | 42.427748566619805 | 42.556962256438446 | 42.427748566619805 |
| **Z**             | 0                  | 0                  | 0                  | 0                  |
| **Sensor**        | T                  | T                  | P                  | P                  |
| **Category**      | Temperature        | Temperature        | Precipitation      | Precipitation      |
| **Unit**          | C                  | C                  | mm/d               | mm/d               |
| **Interpolation** | Linear             | Linear             | Linear             | Linear             |
| **04.09.2024**    | 2.36               | 1.38               | 0.92               | 2.94               |
| **03.09.2024**    | 3.67               | 2.88               | 2.391              | 4.46               |
| **02.09.2024**    | 8.27               | 6.83               | 5.71               | 8.05               |
| **...**           | ...                | ...                | ...                | ...                |
|

TODO: Sandro: In the files we have on Dropbox, the columns are not named like this (xxx1 and xxx1.1 but 2 times xxx1).

These files are than transformed and, optionally, downscaled. The transformed (and downscaled) files have the format shown below with the example of precipitation. For the temperature, the column P (for precipitation) is replaced with T (for temperature). If the file is the control member, the column "ensemble_member" is non existent.

| date       | P    | code  | ensemble_member |
|------------|------|-------|-----------------|
| 2024-08-21 | 7.26 | xxxx1 | 1               |
| 2024-08-22 | 0.62 | xxxx1 | 1               |
| 2024-08-23 | 8.95 | xxxx1 | 1               |
| ...       | ...  | ...   | ...             |
|

**TODO:** if snow data like SWE and melt is added. Update the documentation.

The files in the hindcast folder (YOUR_HRU_P_reanalysis.csv) have the exact same format as the control member file.

#### How to run the tool
As mentioned above, the preprocessing_gateway module requires access to operational data provided by the SAPPHIRE Data Gateway.
The first thing you need to ensure is that your HRU is on the SAPPHIRE data-gateway (TODO: add link to the documentation). Here you need to upload your HRU with its shapefiles and trigger the ERA5 Land Reanalysis and subscribe to daily calculations and the forecasts. The shapefile you upload should have the following columns:

| name      | Z   | geometry |
|-----------|-----|----------|
| YOUR_CODE | 1   | ...      |

Ensure that you are consistent with the codes and name. If you have processed your HRU on the data-gateway you are ready to proceed.

First you might want to download hindcast data from the SAPPHIRE Data Gateway so that you can produce hindcasts with your models to calculate forecast skill statistics over an extended time period (ensure that you have triggered the ERA5 land reanalysis on the data-gateway for this period). You can do this by running the following command in the terminal:

``` bash
SAPPHIRE_OPDEV_ENV=True ieasyhydroforecast_reanalysis_START_DATE=2009-01-01 ieasyhydroforecast_reanalysis_END_DATE=2023-12-31 python get_era5_reanalysis_data.py
```

If you want to pull the operational data you can run the following command:

``` bash
SAPPHIRE_OPDEV_ENV=True python Quantile_Mapping_OP.py
```

You can specifiy the HRU for which you need the control member forecast and the HRU's for which you need the ensemble forecast in the config file (ieasyhydroforecast_HRU_CONTROL_MEMBER and ieasyhydroforecast_HRU_ENSEMBLE).

In order to keep the hindcast data updated, you can run the extend_era5_reanalysis.py script. This only works if you have operational data and you should ensure that you don't have any gaps longer than 6 months between the end of the hindcast file, and the start of the operational forcing data, or else you will have some forcing gaps.

### 2.2.4 Linear regression (linear_regression)

#### Description of module

TODO: Bea

#### Prerequisites

No prerequisites No external input files required (depends entirely on pre-processing of runoff data) Need to describe which files are read and which files are produced

#### How to run the tool

TODO: Bea

### 2.2.5 Conceptual rainfall-runoff assimilation model (conceptual_model)

<<<<<<< HEAD





#### Description of the Conceptual Model Module

**Conceptual Model Overview:**
The "conceptual_model" module is designed to facilitate operational discharge forecasting, particularly in high-altitude or complex catchment areas. This module integrates rainfall-runoff models with several combinable components such as the GR4J or GR6J model, the CemaNiege component for snow melt. This is provided in the original [airGR](https://cran.r-project.org/web/packages/airGR/index.html) R package. The modified R package [airGR_GM](https://github.com/hydrosolutions/airGR_GM) package also includes a additional glacier module and the possibility to add basin specif temperature and precipitaiton lapse rates (see for more details [here](https://github.com/hydrosolutions/airGR_GM) ).

- **GR4J Model**: This model employs four key parameters to simulate hydrological processes:
  - **X1 (Production Store Capacity)**: Represents the soil's root zone capacity where atmospheric exchanges, including evapotranspiration, occur.
  - **X2 (Groundwater Exchange Coefficient)**: Regulates the water transfer to groundwater, allowing the simulation of both leaky and gaining catchments.
  - **X3 (Routing Store Capacity)**: Influences slower flow processes like interflow, which are tied to the catchment's geology and soil cover.
  - **X4 (Lag Time)**: Determines the lag between rainfall and peak flow, shaping the hydrograph.

- **GR6J Model**: Building on GR4J, this model includes two additional parameters:
  - **X5 (Inter-Catchment Exchange Threshold)**: Enhances the simulation of groundwater exchange processes.
  - **X6 (Exponential Store Depletion Coefficient)**: Improves the simulation of low-flow conditions.

- **CemaNeige Module**: This module simulates snow accumulation and melt processes by introducing two calibration factors, CN1 and CN2. It utilizes elevation bands, which represent equal areas, to account for variations in snow processes across different altitudes. Precipitation and temperature are distributed across these bands using basin-specific lapse rates.

- **Glacier Module**: This extension simulates glacier melt using a temperature index approach, employing the same spatial discretization as CemaNeige. Glacier melt is triggered when Snow Water Equivalent (SWE) drops below a specific threshold, and air temperature exceeds a defined limit in the elevation band. The melt rate is proportional to temperature and an ice melt factor.

The conceptual model framework is flexible and can be calibrated with discharge data or other relevant hydrological data over a specified period. It is possible to calibrate the model also with snow water equivalent data for example from a [Factorial Snow Model](https://github.com/ArcticSnow/TopoPyScale). It can be adapted for various catchments and is implemented using a modified version of the [airGR_GM](https://github.com/hydrosolutions/airGR_GM) package in R.

**Data Assimilation:**
To enhance discharge predictions, the module supports data assimilation techniques that incorporate real-time data into the model. I
 This involves perturbing meteorological forcings and internal model states to generate an ensemble of simulations. The model is typically run multiple times (e.g., 200 iterations) with these perturbations. A Particle Filter (PF) is then applied to update model predictions based on the ensemble runs. The PF assigns weights to each run based on its agreement with observed data and resamples the ensemble to prioritize the most accurate simulations. This process enhances the accuracy of predictions as new data becomes available. Data assimilation within the module is implemented using a modified version of the [airGRdatassim](https://github.com/hydrosolutions/airgrdatassim) package in R.

This module can be applied to various hydrological settings, making it a versatile tool for operational discharge forecasting in diverse environmental conditions.


**Data Assimilation:**
The "conceptual_model" module enhances discharge predictions by incorporating real-time data through an advanced data assimilation process. This process is based on the [airGRdatassim](https://cran.r-project.org/web/packages/airGRdatassim/index.html) package available on CRAN. The module presented here utilizes a modified version of the airGRdatassim package, which can be found [here](https://github.com/hydrosolutions/airgrdatassim). This customized version is specifically tailored to address the unique demands of operational discharge forecasting in diverse hydrological environments.
In this module, data assimilation is implemented using an ensemble approach. Meteorological forcings and internal model states are perturbed to generate multiple simulations. These simulations are then processed using a Particle Filter (PF), a method that assigns weights to each simulation based on its alignment with observed data. The PF subsequently resamples the ensemble, prioritizing the most accurate simulations while discarding less accurate ones. This iterative process allows the model to continually refine its predictions as new data is assimilated.
The modified version of the airGRdatassim package extends its capabilities in several key areas:
- **Glacier Module Integration**: The modification includes the ability to incorporate glacier processes into the data assimilation framework.
- **Operational Mode Functionality**: Supportin operational data assimilation, allowing the model to initialize with real-time conditions and to use basin-specific lapse rates for temperature and precipitation distribution

=======
#### Description
This module allows the integration of conceptual rainfall-runoff models for specific gauge stations using a modification of the [airGR package](https://hydrogr.github.io/airGR/) which includes functionality to simulate glacier melt: [airGR_GM](https://github.com/hydrosolutions/airGR_GM). The module further allows the assimilation of real-time data to improve the model's predictions.
The sections below provide a detailed description of the conceptual model, the prerequisites, the input and output files, and how to run the tool.

##### The conceptual model:
The "conceptual_model" module integrates a rainfall-runoff model specifically designed for operational discharge forecasting in high mountain areas. The selected models, GR4J-CemaNeige-Glacier and GR6J-CemaNeige, are daily, empirical, and lumped reservoir-based models. The GR4J model utilizes four parameters: X1, X2, X3, and X4. X1 represents the production store capacity, which corresponds to the soil's root zone where atmospheric exchanges such as evapotranspiration occur. X2 is the groundwater exchange coefficient, regulating water transfer to groundwater, thereby allowing the model to simulate both leaky and gaining catchments. X3 represents the routing store capacity, influencing slower flow processes like interflow, which are closely linked to the catchment's geology and soil cover. X4 determines the lag time between rainfall and peak flow, shaping the hydrograph. The GR6J model extends this framework by adding two additional parameters, X5 and X6. X5, the inter-catchment exchange threshold, improves the simulation of groundwater exchange processes, while X6, the exponential store depletion coefficient, is designed to enhance the simulation of low-flow conditions. The CemaNeige module simulates snow accumulation and melt processes. It introduces two additional calibration factors, CN1 and CN2, and uses elevation bands to simulate snow processes across different altitudes, with each band representing an equal area. Precipitation and temperature are distributed across these elevation bands based on basin-specific lapse rates. The model framework has been expanded to include a glacier module, which adds three more parameters. This module simulates glacier melt using a temperature index approach and the same spatial descretization than the CemaNeige. Glacier melt begins when the Snow Water Equivalent (SWE) simulated by the CemaNeige module falls below a certain threshold, and the air temperature threshold in the elevation band is exceeded. The glacier melt rate is then proportional to the temperature and an ice melt factor. The model was calibrated with daily discharge data from 2001-01-01 to 2015-31-12 and validated with the period form 2016-01-01 to 2023-12-31. For the Ala Archa model also modelled SWE data was used in the calibration obtained from a [Factorial Snow Model](https://github.com/ArcticSnow/TopoPyScale). We implemented the conceptual model using a modified version of the [airGR](https://github.com/hydrosolutions/airGR_GM) package in R.

**Data assimilation:**
Data assimilation in the Ala Archa and Toktogul Inflow models enhances discharge predictions by incorporating real-time data. This involves perturbing meteorological forcings and internal model states, followed by running the model 200 times as part of an ensemble. The model is run multiple times (200) with perturbed forcing input and internal model states.  The Particle Filter (PF) is then applied to update model predictions based on these ensemble runs. The PF works by assigning weights to each model run based on how well they match the observations, then resampling to keep the most accurate runs and discard the less accurate ones. This resampling ensures that the model focuses on the best predictions, leading to improved accuracy as new data is assimilated. We used a modified version of the [airGRdatassim](https://github.com/hydrosolutions/airgrdatassim) package in R to implement data assimilation in operational runs of the conceptual models.
>>>>>>> 2f4044e5

**Forcing data:**
The operational model uses temperature and precipitation inputs from the [preprocessing_gateway](#preprocessing-of-gridded-weather-data-preprocessing_gateway) module, with quantile-mapped ERA5-Land data for past data and all 51 ensemble members from the ECMWF IFS ensemble forecast for future weather predictions.

**Operational Setup:**
For each run, the model saves the initial condition from `lag_days` days before the current run, making it available for the next forecast. When a new forecast is triggered, the model uses the saved initial condition from the previous run, which stored the initial condition at the current forecast date minus the  `lag_days` (i.e. 180 days) and the time since the last forecast. The model first runs without data assimilation up to today minus `lag_days`, then incorporates data assimilation to the forecast date. Finally, it uses the ensemble weather predictions to run the model for each data assimilation ensemble and ensemble weather forecast, creating a 15-day ahead ensemble daily discharge forecast. From these results, pentadal and decadal discharge forecasts are calculated.

Folder Structure:

-   conceptual_model
    -   run_operation_forecasting_CM.R
    -   run_manual_hindcast.R
    -   run_initial.R
    -   requirements.txt
    -   install_packages.R
    -   functions
        -   functions_hindcast.R
        -   functions_operational.R


The primary function to run the model is `run_operation_forecasting_CM.R`.
As mentioned earlier, the `run_operation_forecasting_CM.R` file reads the initial conditions from the last forecast run. When the model is triggered for the first time, the `run_initial.R` function must be executed to generate the initial conditions for the operational run.

The `run_initial.R` function works as follows:
It creates the initial conditions for the specified basins, running from `start_ini` to `end_ini` for the basin `codes`  with the specified hydrological model in `fun_mod_mapping` defined in the `config_conceptual_model.json` file. The script reads the specific basin information and parameters (as detailed in the I/O documentation). It then retrieves the forcing data, including precipitation and temperature, from the [preprocessing_gateway](#preprocessing-of-gridded-weather-data-preprocessing_gateway). Within the `process_forecast_forcing` function (located in the `functions_operational.R` file), the Potential Evapotranspiration (PET) is calculated using the Oudin method, and the forcing data is structured to meet the model's requirements (also detailed in the I/O documentation). The specified conceptual model is then run from `start_ini` to `end_ini`. Finally, the output of this model run is saved as the initial condition.

Once the initial conditions are obtained from the `run_initial.R` script, a forecast can be triggered using the `run_operation_forecasting_CM.R` file.

The `run_operation_forecasting_CM.R` script operates as follows:

1. **Forecast Trigger**: The forecast is always triggered for the current day.

2. **Load Basin Information**: It loads basin-specific information, calibration parameters, and the output from the previous forecast (as detailed in the I/O documentation).

3. **Process Forcing Data**: The `process_forecast_forcing` function loads the perturbed forcing data and the control member forcing, then calculates the Potential Evapotranspiration (PET) based on temperature and latitude (Oudin).

4. **Distribute Forcing Data**: The forcing data is distributed into elevation bands using temperature and precipitation lapse rates specified in `Basin_Info` (see I/O documentation).

5. **Run Model Without Data Assimilation**: The model is run from the previous forecast date up to today minus `lag_days` using the `runModel_withoutDA.R` function. The output is saved for the next forecast run.

6. **Run Model With Data Assimilation**: Over the `lag_days`, the model is run with data assimilation using the `runModel_withDA.R` function until today's date.

7. **Run Future Weather Prediction**: The model is then run over the future weather prediction period using the `runModel_ForecastPeriod.R` function. All ensembles from the data assimilation are run with all 51 ensembles of the weather prediction.

8. **Calculate Statistics**: The forecast statistics are calculated using the `calculate_stats_forecast.R` function, including standard deviation, Q5, Q95, and other relevant metrics.

9. **Forecast Period**: The forecast runs up to the date provided by the weather forecast, which is up to 15 days ahead for the ECMWF IFS ensemble open data forecast.

10. **Check Previous Forecasts**: The operational model checks the stored forecasts from previous runs in the directory `ieasyhydroforecast_PATH_TO_RESULT/data/daily_BASINCODE.csv`.

11. **Handle Missing Forecast Days**: If there are missing days since the last forecast, the model starts for those days using the `get_hindcast_period.R` function from the `functions_hindcast.R` file. The script also loads the hindcast forcing data (as detailed in the I/O documentation). Hindcasts are run similarly to the `run_manual_hindcast.R` script, with daily timesteps.

12. **Pentadal Decadal**:For pentadal and decadal timesteps, the data is averaged over the corresponding periods and saved as `pentad_15194.csv` and `decad_15194.csv`.

To manually trigger a hindcast for a specific period, the `run_manual_hindcast.R` script can be run. In the configuration file (see configuration.md), you need to define `start_hindcast`, `end_hindcast`, and `hindcast_mode`, which can be `daily`, `pentad`, or `decad`. The hindcast is executed for all the specified `codes` using the hydrological model defined in `fun_mod_mapping`.

- In `daily` mode, the script provides a forecast for each day, 15 days ahead.
- In `pentad` mode, it provides forecasts in approximately 5-day intervals (pentads), calculating the mean Q50 value for each pentad.
- In `decad` mode, it provides forecasts in approximately 10-day intervals (decads), calculating the mean Q50 value for each decadal period.

The `run_manual_hindcast.R` script operates as follows:

1. **Initialization**: The script loads the configuration file and required functions, and sets up the necessary paths.

2. **Input Preparation**: It prepares the forcing input from the hindcast forcing file and the control member forcing file for more recent hindcasts, following the same process as in `run_operation_forecasting_CM.R`.

3. **Hindcast Execution**: The script generates the hindcast for the defined period using the `get_hindcast_period` function. This function iteratively runs the hydrological model for each time step, incorporating the specified `lag_days` and configuration parameters such as `NbMbr`, `DaMethod`, `StatePert`, and `eps` for the data assimilation method. It is important to note that the hindcast method uses ERA5-Land data rather than previously forecasted data.

4. **Function Details**:
    - The `get_hindcast_period` function prepares the input data for the hindcast, including forcing perturbation, distribution over elevation bands, and the defines the time steps for the hindcast based on the selected mode (`daily`, `pentad`, or `decad`).
    - It then calls the `get_hindcast` function, which operates similarly to the operational run in `run_operation_forecasting_CM.R`. The model is first run for one year without data assimilation (as a warm-up phase) to establish initial conditions. Following this, data assimilation is applied for the specified `lag_days` period and the data assimilation is run using the configured `NbMbr`, `DaMethod`, `StatePert`, and `eps` parameters.

5. **Result Saving**: Finally, the hindcast results are saved to the output directory (`ieasyhydroforecast_PATH_TO_RESULT`). The filenames are structured as follows:
    - **Daily**: `hindcast_daily_START_HINDCAST_END_HINDCAST_BASINCODE.csv` (dates in `%Y%m%d` format).
    - **Pentad**: `hindcast_pentad_START_HINDCAST_END_HINDCAST_BASINCODE.csv` (dates in `%Y%m%d` format).
    - **Decad**: `hindcast_decad_START_HINDCAST_END_HINDCAST_BASINCODE.csv` (dates in `%Y%m%d` format).

The output format is described in the I/O documentation.




#### Prerequisites

To set up the environment for running the forecast using the conceptual model you have to do following.

1. **Install Required Packages from GitHub**:
   - You need to install two key R packages from GitHub: `airGR_GM` and `airGRdatassim`.
   - First, install `airGR_GM` by following the instructions provided in its GitHub repository: [airGR_GM](https://github.com/hydrosolutions/airGR_GM).
   - Next, install `airGRdatassim` by following the instructions in its GitHub repository: [airGRdatassim](https://github.com/hydrosolutions/airgrdatassim).
   - Ensure that you install `airGR_GM` before `airGRdatassim`.

2. **Install Additional Required Libraries**:
   - The additional R libraries needed are listed in the `requirements.txt` file.
   - To install these libraries, navigate to the `SAPPHIRE_Forecast_Tools/apps` directory:
     ```bash
     cd /SAPPHIRE_Forecast_Tools/apps
     ```
   - Run the following script to install the required packages:
     ```bash
     Rscript install_packages.R
     ```
3. **Check the configuration of the module**


#### I/O

**Input File**

1. Forcing data:

    Control member forcing: Total precipitation in mm/d and temperature in °C. The files must be separate for precipitation and temperature, with filenames and file paths specified in the .env file.

    | date       | P     | code  |
    |------------|-------|-------|
    | 27.08.2023 | 15.37 | 15194 |
    | 28.08.2023 | 21.26 | 15194 |
    | ...        | ...   | ...   |
    | 09.09.2024 | 0.04  | 15194 |


    | date       | T     | code  |
    |------------|-------|-------|
    | 27.08.2023 | 8.39  | 15194 |
    | 28.08.2023 | 4.39  | 15194 |
    | ...        | ...   | ...   |
    | 09.09.2024 | 7.00  | 15194 |

    Ensemble member forcing: The ensemble member forcing must have columns for date, T (temperature in degree Celcius) or P (precipitation in mm/d), and ensemble_member. The basin code is specified in the filename as code_T_ensemble_forecast.csv code_P_ensemble_forecast.csv. The ensemble_member must be a number from 1 to 50. The file path has to be specified in the .env file.

    | date       | T         | ensemble_member |
    |------------|-----------|-----------------|
    | 26.08.2024 | 12.03     | 1               |
    | 27.08.2024 | 13.60     | 1               |
    | ...        | ...       | ...             |
    | 28.08.2024 | 11.69     | 50              |

    Hindcast forcing: This forcing data has the same structure as the control member forcing but includes more historical data. There should be no gaps between the hindcast forcing and the control member forcing data.


2. Discharge data: Discharge is in m3/s

    | code  | date       | discharge |
    |-------|------------|-----------|
    | 15194 | 01.01.2000 | 1.9       |
    | 15194 | 02.01.2000 | 1.9       |
    | ...   | ...        | ...       |
    | 15013 | 04.01.2000 | 1.9       |

3. Basin Info and Parameter

   For each basin (each `code`), a folder is required with the BasinInfo: ieasyhydroforecast_PATH_TO_BASININFO/BASINCODE

    This folder contains the data files `param.RData` and `Basin_Info.RData`.

    - **param.RData**: This file contains the variable `param`, which holds the calibrated parameter values (numeric) required for the specific hydrological model.

    The `Basin_Info.RData` file contains a list with the name Basin_Info with data for the specific basin. The structure of this file is as follows:

    - **BasinCode**: An integer representing the unique code for the basin.

      - Example: `15194`

    - **BasinName**: A string representing the name of the basin.

      - Example: `"AlaArcha"`

    - **BasinArea_m2**: A numeric value representing the area of the basin in square meters.

      - Example: `272532878`

    - **BasinLat_rad**: A numeric value representing the latitude of the basin's centroid in radians.

      - Example: `0.744`

    - **HypsoData**: A numeric vector of hypsometric data (elevation distribution) for the basin in meters above sea level, with each value representing elevation at 1% intervals of the basin area.

      - Example: `c(1531.00, 1684.00, 1751.16, ..., 4753.00)`

    - **MeanAnSolidPrecip**: Vector giving the annual mean of average solid precipitation for each layer [mm/year]

      - Example: `c(361, 361, 361, 361, 361)`

    - **rel_ice**: A numeric vector representing the relative ice coverage in the basin across different elevation bands.

      - Example: `c(0.000000000, 0.000000000, 0.003908274, 0.043461312, 0.078811896)`

    - **GradT**: A data frame containing temperature gradient data, which includes daily and monthly temperature gradients in degrees Celsius per 100 meters (`grad_Tmean`). Each row corresponds to a specific day of the year, with columns for day, month, and the respective temperature gradients.

      - Structure:

        | day | month | grad_Tmean |
        |-----|-------|------------|
        | 1   | 1     | 0.631      |
        | 2   | 1     | 0.632      |
        | ... | ...   | ...        |
        | 366 | 12    | 0.633      |

    - **k_value**: A numeric representing the altitudinal correction factor (`k`) for the precipitation lapse rate in [m-1]

      - Example: `0.00043`


4. Output folder

   For each basin, a folder is required: ieasyhydroforecast_PATH_TO_INITCOND/BASINCODE
   This folder can be empty. In this folder the initial condition for the next forecast are stored.

5. The configuration file defines the settings and parameters required to run hydrological model simulations for the conceptual model with ensemble data assimilation. The configuration file is is stored in the config folder. Filename and path are configured in the .env file (see documentation [here](configuration.md#json-configuration)).

<div style="margin-left: 40px">

```json
#Example for a configuration file for the conceptual model with ensemble data assimilation:
{
  "fun_mod_mapping": {
    "12345": "RunModel_CemaNeigeGR4J_Glacier",
    "13456": "RunModel_CemaNeigeGR6J"
  },
  "Nb_ens": [1, 2, 3, 4, 5, 6, 7, 8, 9, 10, 11, 12, 13, 14, 15, 16, 17, 18, 19, 20, 21, 22, 23, 24, 25, 26, 27, 28, 29, 30, 31, 32, 33, 34, 35, 36, 37, 38, 39, 40, 41, 42, 43, 44, 45, 46, 47, 48, 49, 50],
  "NbMbr": 2,
  "DaMethod": "PF",
  "StatePert": ["Rout", "Prod", "UH1", "UH2"],
  "eps": 0.65,
  "lag_days": 180,
  "codes": [15194,16936],
  "start_ini": "2010-01-01",
  "end_ini": "2024-01-01",
  "start_hindcast": "2015-12-31",
  "end_hindcast": "2016-01-10",
  "hindcast_mode": "daily"
}
```

</div>

<div style="margin-left: 40px">

Below is a detailed explanation of each key in the configuration file.
   - `fun_mod_mapping`
      - **Type:** Dictionary
      - **Description:** Maps numerical basin codes to specific model functions that will be used in the simulation. Each code corresponds to a different hydrological model.
      - **Example:**
        - `"15194": "RunModel_CemaNeigeGR4J_Glacier"`: This maps the code `15194` to the `RunModel_CemaNeigeGR4J_Glacier` function.
        - `"16936": "RunModel_CemaNeigeGR6J"`: This maps the code `16936` to the `RunModel_CemaNeigeGR6J` function.
   - `Nb_ens`
      - **Type:** List of integers
      - **Description:** Defines the number of ensemble members used from the ECMWF IFS ensemble forecast. The list includes the range of ensemble member numbers from `1` to `50`.
      - **Example:** `[1, 2, 3, ..., 49, 50]` represents ensemble member numbers from `1` to `50`.
   - `NbMbr`
     - **Type:** Integer
     - **Description:** Specifies the total number of ensemble members (`NbMbr`) to be used in the simulation.
     - **Example:** `200` indicates that 200 ensemble members will be utilized.
   - `DaMethod`
     - **Type:** String
     - **Description:** Indicates the data assimilation method used in the simulation.
     - **Example:** `"PF"` specifies that the Particle Filter (`PF`) method will be employed for data assimilation.
   - `StatePert`
     - **Type:** List of strings
     - **Description:** Lists the state variables that will be perturbed during the data assimilation process.
     - **Example:** `["Rout", "Prod", "UH1", "UH2"]` indicates that the state variables `Rout`, `Prod`, `UH1`, and `UH2` will be perturbed.
   - `eps`
     - **Type:** Float
     - **Description:** Fractional error parameter for precipitation and PET of the first-order autoregressive model. Defines the perturbation of the forcing data. It controls the magnitude of perturbation noise.
     - **Example:** `0.65`
   - `lag_days`
     - **Type:** Integer
     - **Description:** Specifies the number of days the model is running with data assimilation process. This parameter is used to define the temporal window of the data assimilation. The model is started before the data assimilation with the initial conditions fomr the previous run.
     - **Example:** `180` indicates a lag of 180 days.
   - `codes`
     - **Type:** List of integers
     - **Description:** Lists the numerical codes corresponding to the basin code for which a forecast is produced. These codes must match those provided in the `fun_mod_mapping`.
     - **Example:** `[15194, 16936]` corresponds to the codes used to map the models `RunModel_CemaNeigeGR4J_Glacier` and `RunModel_CemaNeigeGR6J`.
   - `start_ini`
     - **Type:** String (Date in `YYYY-MM-DD` format)
     - **Description:** Defines the start date of the initialization period for the simulation. Needed for the very first time the model is run for the speicifc basin to get the first initial condition for the operational run. Used only in the script `run_initial.R`
     - **Example:** `"2010-01-01"` indicates the initialization period starts on January 1, 2010.
   - `end_ini`
     - **Type:** String (Date in `YYYY-MM-DD` format)
     - **Description:** Defines the end date of the initialization period for the simulation. Needed for the very first time the model is run for the speicifc basin to get the first initial condition for the operational run. Used only in the script `run_initial.R`
     - **Example:** `"2024-01-01"` indicates the initialization period ends on January 1, 2024.
   - `start_hindcast`
     - **Type:** String (Date in `YYYY-MM-DD` format)
     - **Description:** Specifies the start date of the hindcast period when triggered manually in the script `run_manual_hindcast.R`
     - **Example:** `"2015-12-31"` indicates that the hindcast period begins on December 31, 2015.
   - `end_hindcast`
     - **Type:** String (Date in `YYYY-MM-DD` format)
     - **Description:** Specifies the end date of the hindcast period when triggered manually in the script `run_manual_hindcast.R`
     - **Example:** `"2023-12-31"` indicates that the hindcast period ends on December 31, 2023.
   - `hindcast_mode`
     - **Type:** String
     - **Description:** Defines the mode of the hindcast simulation, such as daily, pentad or decad. Only used when triggered manually in the script `run_manual_hindcast.R`
     - **Example:** `"pentad"` indicates that the hindcast simulation will be conducted in about five-day intervals.
  </div>

**Output Files**
Three output files are generated in the operational run and stored in this path: ieasyhydroforecast_PATH_TO_RESULT/BASINCODE/data
(For each basin the above folder structure is needed.)
- **Daily**: `daily_BASINCODE.csv`
- **Pentad**: `pentad_BASINCODE.csv`
- **Decad**: `decadal_BASINCODE.csv`
When triggering manually a hindcast files are stored in the same directory with the following names:
 - **Daily**: `hindcast_daily_START_HINDCAST_END_HINDCAST_BASINCODE.csv` (dates in `%Y%m%d` format).
 - **Pentad**: `hindcast_pentad_START_HINDCAST_END_HINDCAST_BASINCODE.csv` (dates in `%Y%m%d` format).
 - **Decad**: `hindcast_decad_START_HINDCAST_END_HINDCAST_BASINCODE.csv` (dates in `%Y%m%d` format).



**daily forecast**: daily_BASINCODE.csv
| forecast_date | date       | sd_Qsim   | Q5        | Q10       | ...       | Q50       | ...       | Q90       | Q95       |
|---------------|------------|-----------|-----------|-----------|-----------|-----------|-----------|-----------|-----------|
| 31.07.2024    | 01.08.2024 | 0.2135    | 4.3921    | 4.4378    | ...       | 4.6603    | ...       | 5.0256    | 5.0439    |
| 31.07.2024    | 02.08.2024 | 0.2860    | 4.3972    | 4.4756    | ...       | 4.7365    | ...       | 5.1828    | 5.3473    |
| ...           | ...        | ...       | ...       | ...       | ...       | ...       | ...       | ...       | ...       |
| 31.07.2024    | 14.08.2024 | 1.3577    | 3.8849    | 4.1469    | ...       | 5.1747    | ...       | 7.8351    | 8.0748    |

**pentadal forecast**: pentad_BASINCODE.csv
| forecast_date | Qsim      |
|---------------|-----------|
| 31.07.2024    | 5.0859    |
| ...           | ...       |
| 15.08.2024    | 6.3975    |

**decadal forecast**: decadal_BASINCODE.csv
| forecast_date | Qsim      |
|---------------|-----------|
| 31.07.2024    | 5.0859    |
| ...           | ...       |
| 20.08.2024    | 6.3975    |



#### How to run the tool

1. **Prepare Configuration Files**:
   - Ensure you have the configuration file with the necessary parameters, as described in configuration.md.
   - Also, set up the `.env` file according to the details provided in configuration.md, including all required paths and filenames.
   - For each `code`in the config file it needs the folder:
     -  ieasyhydroforecast_PATH_TO_BASININFO/BASINCODE with `Basin_Info.RData`and `param.RData` (see I/O)
     -  ieasyhydroforecast_PATH_TO_INITCOND/BASINCODE
     -  ieasyhydroforecast_PATH_TO_RESULT/BASINCODE/data

2. **Initial Setup**:
   - Run the `run_initial.R` script to generate the initial conditions required for the model to run in operational mode:
     ```bash
     cd /path/to/your/SAPPHIRE_Forecast_Tools/apps/conceptual_model

     SAPPHIRE_OPDEV_ENV=True Rscript run_initial.R
     ```

3. **Run Operational Forecasting**:
   - After completing the initial setup, run the operational forecasting script:
     ```bash
     cd /path/to/your/SAPPHIRE_Forecast_Tools/apps/conceptual_model

     SAPPHIRE_OPDEV_ENV=True Rscript run_operation_forecasting_CM.R
     ```
   - **Note**: Hindcasts are automatically created in the `run_operation_forecasting_CM.R` script. When setting up for the first time, hindcasts will not be produced because no previous forecasts are saved. In operational mode, the script will subsequently check for gaps between the last run and the current run, filling in any missing forecasts.

4. **Running Multiple Times a Day**:
   - The script can be run multiple times a day, for example, if new discharge data becomes available. Each run will overwrite the forecast output of the previous run on that day.

5. **Triggering Hindcasts for Specific Days**:
   - To trigger hindcasts for specific days, run the `run_manual_hindcast.R` script and define the `start_hindcast`, `end_hindcast`, and `hindcast_mode` parameters:
     ```bash
     cd /path/to/your/SAPPHIRE_Forecast_Tools/apps/conceptual_model

     SAPPHIRE_OPDEV_ENV=True Rscript run_manual_hindcast.R
     ```

### 2.2.6 Machine learning (machine_learning)

#### Description of module

TODO: Sandro, please provide a detailed description of the module so that laypeople understand what happens. Similarly as if you'd give instructions to Copilot to write a script for you.

Please feel free to add any other information that you think is relevant.

The module machine_learning module integrates machine learning models for operational discharge forecasting. Machine Learning models can derive complex relationship between input variables and the target variable (in this case discharge). These data driven models have been in the focus of recent studies and show very powerful performance accross many domains. In our implementation we used deep learning models, such as Temporal-Fusion Transformer (TFT), Time-Series Dense Encoder (TiDE) and Time-Series Mixer (TSMixer). These models have been trained on multiple rivers and there is one model able to make forecast for all rivers trained on (Global Model). We also implemented ARIMA models which are river specific. All models are implemented with the [darts](#https://unit8co.github.io/darts/index.html) library  and are auto-regressive. Hence they use the past observed discharge as an input. They can take other dynamic and static features as inputs. As additional dynamic features the models use the forcing data obtained by the preprocessing_gateway module. As static features the models can use basin features, such as mean elevation, slope and so on. The static features are only used on Global Models.

Folder Structure:

-   machine_learning
    -   make_forecast.py
    -   fill_ml_gaps.py
    -   initialize_ml_tool.py
    -   hindcast_ML_models.py
    -   scr
        -   init.py
        -   predictor_MODELXY.py
        -   utils_ml_forecast.py
    -   requirements.txt

The core part of this module are the predictor_classes. These classes are wrapped around a darts forecasting model (check out the available models [here](#https://unit8co.github.io/darts/generated_api/darts.models.forecasting.html)). In these classes, the whole feature calculation is done and the input variables are scaled with the same scalers the model was trained on. Note that it is extremely important, that the processing of the inputs is done exactly the same as during the training process. Otherwise the model will produce unexpected outputs. Also make sure that the order of the features in the darts.Timeseries creation is the same as during the training, as this can lead to unexpected behaviour aswell. The predictor class should include the following functions to work: get_input_chunk_length, get_max_forecast_horizon, predict. As these functions are called from the other scripts.

The make_forecast.py script is used to perform the operational forecasting. It takes the forcing forecast from the previously run [process_gateway](#preprocessing-of-gridded-weather-data-preprocessing_gateway) module and the past discharge from the [preprocess_runoff](#preprocessing_runoff) module. It calls the predictor_class to make the predictions and appends the newest forecast to the prediction file ../intermediate_data/predictions/MODELXY. The forecast starts from the last observed discharge date plus one day. The past discharge data can contain a certain amount of nan values in the input chunck. Missing values will be interpolated if there is a observed discharge before and after the gap. If there are nan values at the end of the input, the model can fill the gaps with recursive imputation. Here the model predicts the gap and uses these predictions again for the forecast. In the config file it should be specified for which rivers the model performs such a recursive imputation. Also the total threshold of nan values in the input is defined and the threshold for missing values at the end. If it exceeds the threshold the predictions will be nan values.

The hindcast_ML_models.py script is used to perform a hindcast. It reads in the forcing file ../intermediate_data/hindcast_forcing and the ..intermediate_data/control_member_forcing if it is available and produces hindcast for a given model, hindcast mode (Pentad / Decad) and time period. It calls the predictor_class aswell to make the predictions.

When first initalizing the module, we need to provide a csv file, where the forecasts are appended to. This file is created with the initialize_ml_tool.py script. This script calls the hindcast script for a specific model and a time window. It saves the output file in the right location (../intermediate_results/predictions/MODELXY) so that the new forecast can be appended to it. Furthermore running this script ensures that all necessary files are in place for the pentedal and decadal forecast.

The fill_ml_gaps.py is used to fill any gaps in the forecast files. This step is important to guarantee continious predictions from the models to properly monitor their performance. This script checks for gaps in the column "forecast_date" and than calls the hindcast_ML_models.py script to fill in the gaps. In the utils_ml_forecast.py file are various helper functions.

#### Prerequisites

To run this script you need to install the requirements:

``` bash
cd SAPPHIRE_Forecast_Tools/apps/machine_learning

#conda
conda install --file requirements.txt

#or with pip
#pip install -r requirements.txt
```

#### I/O

**Data Structure and Input Files**

As described in the section above, the machine_learning module is wrapped around the predictor_MODELXY class and can integrate any model with such a class. In order to work, each predictor class needs some specific files, such as the model itself, the scalers and if needed static features. Here is a generall outline on how a folder for a Model should look:

-   YOUR_PRIVAT_DATA_FOLDER
    -   config
        -   models_and_scalers
            -   static_features
                -   STATIC_FEATURES.csv
            -   MODEL_DEEP_LEARING
                -   scaler_stats_discharge.csv
                -   scaler_stats_forcing.csv
                -   scaler_stats.static.csv
                -   MODELXY.pt
                -   MODELXY.pt.ckpt
                -   MODELXY.ckpt
            -   MODEL_ARIMA
                -   ARIMA_river1.pkl
                -   ARIMA_river2.pkl .....
                -   ARIMA_riverxy.pkl
                -   arima_params.csv
                -   daily_mean_discharge.csv

Here we have the example of one deep learning based model and of one ARIMA model. In the first folder static_features are the features of the basin saved. This file is needed if you plan to use Global Models such as the TFT, TiDE and TSMixer. It should have the format as follows:

| CODE  | Feature1 | Feature2 | Feature3 | Feature4 | Feature5 | ... | FeatureX |
|-------|----------|----------|----------|----------|----------|-----|----------|
| xxxx1 | 40.0     | 78.0     | 2968.0   | 4152.0   | 1967.0   | ... | 1        |
| xxxx2 | 42.0     | 60.0     | 3405.0   | 4755.0   | 2044.0   | ... | 4        |
| xxxx3 | 42.0     | 80.0     | 3377.0   | 4708.0   | 1874.0   | ... | 2        |
| xxxx4 | 39.0     | 78.0     | 3374.0   | 4622.0   | 1902.0   | ... | 1        |

Note that the CODE here and the code in the forcing data should match.

For Global Deep Learning models such as the TFT, the folder should contain scalers for the discharge, forcing and the static features. The discharge was scaled for each river individually and the mean and standard deviation was calculated for the training period, as we used the Z-score normalization (y = (x - mean) / std). The file should have this format, altough the scaler column is not needed, but rather a reminder of what scaling was used.

|       | mean   | std    | scaler           |
|-------|--------|--------|------------------|
| xxxx1 | 3.933  | 3.537  | StandardScaler() |
| xxxx2 | 10.521 | 6.200  | StandardScaler() |
| xxxx3 | 15.88  | 14.726 | StandardScaler() |
| ....  | ....   | ....   | ....             |

We scaled the forcing over all training basins with the Min-Max scaler. Therefor we calculated the minimum and maximum value per feature during the training period (y = (x - min) / (max - min)). The scaler_stats_forcing should therefore look like this:

|                | min               | max               |
|----------------|-------------------|-------------------|
| P              | 0.0               | 92.9979184632474  |
| T              | -32.4170298339655 | 26.9036446326219  |
| PET            | 0.0               | 5.242174291636997 |
| daylight_hours | 9.02              | 15.33             |
| ....           | ....              | ....              |

The static features were also scaled globally with the Min-Max Scaler. The scaler_stats_static.csv should look like this:

|          | min    | max    |
|----------|--------|--------|
| Feature1 | 2000.0 | 4000.0 |
| Feature2 | 24.2   | 66.1   |
| Feature3 | 0.1    | 0.75   |
| Feature4 | 6.22   | 7.12   |
| ....     | ....   | ....   |

Last but not least is the model itself. The model has to be trained and saved afterwards. Global Models like TFT, TiDE and TSMixer from the darts library are implemented in PyTorch. When using the command model.save("yourmodel.pt") it should automatically create the files needed. It creates a .pt, .pt.ckpt and .ckpt file.

If there are river specific models like the ARIMA, each river has their own model, saved as ARIMA\_{river_code}.pkl. In the implemented ARIMA we don't have scalers but it can be integrated the same way as for the deep learning models. But additionally, the mean discharge for each day of the year is used as an additional feature. This feature is saved as an csv file (daily_mean_discharge.csv). It has the following format:

| Unnamed: 0 | day_of_year | code    | discharge |
|------------|-------------|---------|-----------|
| 0          | 1           | xxxx1.0 | 1.12      |
| 1          | 1           | xxxx2.0 | 10.11     |
| 2          | 2           | xxxx1.0 | 1.23      |
| 3          | 2           | xxxx2.0 | 11.0      |
| ..         | ...         | ....... | ........  |
| 730        | 365         | xxxx1.0 | 1.06      |
| 731        | 365         | xxxx2.0 | 10.11     |

##### Output Files

The hindcast_ML_models.py and make_forecast.py script produce an output with the same format. If the model gives a probabilistic forecast (like TFT, TiDE and TSMixer) the output format looks like this:

| Q5  | Q10  | ...  | Q50 | ...  | Q90  | Q95  | date       | forecast_date | code  |
|-----|------|------|-----|------|------|------|------------|---------------|-------|
| 1   | 1.1  | ...  | 2   | ...  | 3.5  | 4    | 02.01.2020 | 01.01.2020    | xxxx1 |
| 1   | 1.15 | .... | 2.1 | ...  | 3.6  | 4.2  | 03.01.2020 | 01.01.2020    | xxxx1 |
| 1.5 | 2    |      | 3   | .... | 3.8  | 4.9  | 04.01.2020 | 01.01.2020    | xxxx1 |
| ... | ...  | .... | ... | .... | .... | .... | ....       | ....          | ....  |

Where Q5 represents the 5% - quantile and the quantiles are saved every 5 steps. The date is the time for which the discharge is predicted and the forecast_date is the date, when the forecast was produced.

For a deterministic forecast the format looks almost the same, expect the there is only one predicted discharge with the column name = "Q".

The name convention for the prediction file is pentad_MODEL_forecast.csv and for the decad forecast decad_MODEL_forecast.csv. The most recent forecast is always added to the past forecasts and hindcast file.

#### How to run the tool

If you have a running predictor class for a model, the other script should work with that class. The model and the prediction mode ca be specified in the config file (SAPPHIRE_MODEL_TO_USE, SAPPHIRE_PREDICTION_MODE). The config file also handles for which stations the machine_learning module should produce forecasts (ieasyhydroforecast_config_hydroposts_available_for_ml_forecasts) and where the model, scalers and static features are saved (ieasyhydroforecast_PATH_TO_SCALER_YOURMODEL). Also the number of allowed nan values in the input and at the end of the input is defined (ieasyhydroforecast_THRESHOLD_MISSING_DAYS_END, ieasyhydroforecast_THRESHOLD_MISSING_DAYS_YOURMODEL).

**NOTE:** Currently in the code it raises an Error if the model is not one of these ARIMA, TFT, TIDE, TSMIXER. If a new model is added, this part of the code has to be adjusted or the excepted models need to be specificed in the config file.

To initialize the machine_learning module you first need to initialize the forcing data to obtain the data needed to generate your hindcasts. To run the initialize_ml_tool.py you can run the following command:

``` bash
SAPPHIRE_OPDEV_ENV=True SAPPHIRE_MODEL_TO_USE=TFT python initialize_ml_tool.py
```

this will than ask you for a start and end date which define the period for the hindcast. Be sure that you have discharge and forcing data for that period. This data might contain nan values which just induces nan as an output. This script can take quiet some time to run, especially if you want to produce hindcast over a long time period for many rivers.

During operational forecasting the make_forecast.py script has to be called:

``` bash
SAPPHIRE_OPDEV_ENV=True SAPPHIRE_MODEL_TO_USE=TFT SAPPHIRE_PREDICTION_MODE=PENTAD python make_forecast.py
```
NOTE: The operational forecast uses always the last available discharge date to predict the days afterwards. So if the last date in the runoff_day.csv is for example the 17.03.2024, the prediction will be made for the 18.03.2024 onwards, regardless of what date today is. So there might be entries in the file where the forecast_date is greater than the date itself. This cases should be handled seperatly in the post-processing. (TODO: Check if this approach is valid or we just delete all rows in the file where date < forecast_date)

Afterwards the fill_ml_gaps.py will be called, this script will produce a hindcast if there is a day without a forecast (Gap in forecast_date > 1)

``` bash
SAPPHIRE_OPDEV_ENV=True SAPPHIRE_MODEL_TO_USE=TFT SAPPHIRE_PREDICTION_MODE=PENTAD python fill_ml_gaps.py
```

### 2.2.7 Post-processing of forecasts (postprocessing_forecasts)

TODO: Bea

### 2.2.8 Manual triggering of the forecast pipeline

To re-run a forecast (for example to include river runoff data that was not available at the time of the forecast), you can manually trigger the forecast pipeline. This process includes the re-setting of the last successful run date of the linear regression module to the day before the last forecast date. This is done with the module reset_forecast_run_date.

#### How to re-run the forecast pipeline manually

To do so, you can run the following sequence of commands in the terminal:

Pull the latest image from Docker Hub (if not yet available on your server):

``` bash
docker pull mabesa/sapphire-rerun:latest
```

Then we run the reset_forecast_run_date module:

``` bash
nohup bash bin/rerun_latest_forecasts.sh <ieasyhydroforecast_data_root_dir> > rerun.log 2>&1 &
```

Which will reset the last successful run date of the linear regression module to the day before the last forecast date, remove the necessary containers from the last forecast and run the forecast pipeline again.

nohup is used to run the command in the background and rerun.log is used to store the output of the command. The output of the command is stored in the rerun.log file. The 2\>&1 redirects the standard error output to the standard output. This way, all output is stored in the rerun.log file. & runs the command in the background so you can continue to use the terminal after starting the process.

You can check up on the progress of your forecast by running the following command in the terminal:

``` bash
tail -f rerun.log
```

to read the output of the command in the terminal and

``` bash
docker ps -a
```

to check the status of the docker containers.

To inspect individual docker container logs you type:

``` bash
docker logs <container_id>
```

where <container_id> is the id of the container you want to inspect. You can find the container id by running the docker ps -a command.

### 2.2.9 Forecast dashboard

TODO: Bea \#### Prerequisites The forecast dashboard is implemented in python using the panel framework. As for the backend development, we recommend the use of a Python IDE and conda for managing the Python environment. Please refer to the instructions above should you require more information on how to install these tools.

If you have already set up a python environment for the backend, you can activate it by running the following command in the terminal and skipp the installation of python_requirements.txt:

``` bash
conda activate my_environment
```

#### How to run the forecast dashboard locally

To run the forecast dashboard locally, navigate to the apps/forecast_dashboard folder and run the following command in the terminal:

``` bash
panel serve pentad_dashboard.py --show --autoreload --port 5009
```

The options --show, --autoreload, and --port 5009 are optional. The show and autoreload options open your devault browser window (we used chrome) at <http://localhost:5009/pentad_dashboard> and automatically reload the dashboard if you save changes in the file pentad_dashboard.py. The port option tells you on which port the dashboard is being displayed. Should port 5009 be already occupied on your computer, you can change the number. You can then select the station and view predictors and forecasts in the respective tabs.

## 2.3 The backend (note: this module is deprecated)

The backend consists of a set of tools that are used to produce forecasts. They are structured into:

-   Pre-processing:
    -   pre-processing of river runoff data: This component reads daily river runoff data from excel files and, if access is available, from the iEasyHydro database. The script is intended to run at 11 o'clock every day. It therefore includes daily average discharge data from all dates prior to today and todays morning measurement of river runoff. The data is stored in a csv file.
    -   pre-processing of forcing data: Under development.
-   forecast models:
    -   linear regression: This component reads the pre-processed river runoff data and builds a linear regression model for each station. The model is updated each year with the data from the previous year. The model is used to forecast the river runoff for the next 5 or 10 days. The forecast is stored in a csv file.
    -   LSTM: Under development.
    -   Conceptual hydrological models: Under development.
-   Post-processing:
    -   post-processing of forecasts: Under development.
-   iEasyHydroForecast: A helper library that contains functions used by the forecast tools. The library is used to read data from the iEasyHydro database and to write bulletins in a similar fashion as the software iEasyHydro.

#### Prerequisites

You will need a Python IDE for development. If you do not alreay have one installed, we recommend the use of Visual Studio Code for developping the backend. The installation instructions can be found [here](https://code.visualstudio.com/download). You will need to install the Python extension for Visual Studio Code. The installation instructions can be found [here](https://code.visualstudio.com/docs/languages/python).

We use conda for managing the Python environment. The installation instructions can be found [here](https://docs.conda.io/projects/conda/en/latest/user-guide/install/). Once conda is installed, you can create a new conda environment by running the following command in the terminal:

``` bash
conda create --name my_environment python=3.11
```

Through the name tag you can specify a recognizable name for the environment (you can replace my_environment with a name of your choosing). We use a different environment for each module of the backend. For development, python 3.10 and 3.11 was used. We therefore recommend you continue development with python 3.10 or 3.11 as well. You can activate the environment by running the following command in the terminal:

``` bash
conda activate my_environment
```

The name of your environment will now appear in brackets in the terminal.

We show how to proceed with each module based on the example of the preprocessing_runoff tool. The procedure is the same for all modules.

Install the following packages in the terminal (note that this will take some time):

``` bash
cd apps/preprocessing_runoff
pip install -r requirements.txt
```

The backend can read data from excel and/or from the iEasyHydro database (both from the online and from the local version of the software). If you wish to use the iEasyHydro database, you will need to install the iEasyHydro SKD library. More information on this library that can be used to access your organizations iEasyHydro database can be found [here](https://github.com/hydrosolutions/ieasyhydro-python-sdk). Some tools require the the library [iEasyReports](https://github.com/hydrosolutions/ieasyreports) that allows the backend of the forecast tools and the forecast dashboards to write bulletins in a similar fashion as the software iEasyHydro. And finally you will need to load the iEasyHydroForecast library that comes with this package. You will therefore further need to install the following packages in the terminal:

``` bash
pip install git+https://github.com/hydrosolutions/ieasyhydro-python-sdk
pip install git+https://github.com/hydrosolutions/ieasyreports.git@main
pip install -e ../iEasyHydroForecast
```

If you wish to use data from your organizations iEasyHydro database, you will need to configure the apps/config/.env_develop file (see [doc/configuration.md](configuration.md) for more detailed instructions). We recommend testing your configuration by running a few example queries from the [documentation of the SDK library](https://github.com/hydrosolutions/ieasyhydro-python-sdk) in a jupyter notebook.

#### How to run the backend modules locally {#how-to-run-the-backend-modules-locally}

##### Pre-processing of river runoff data {#pre-processing-of-river-runoff-data}

Establish a connection to the iEasyHydro database by configuring the apps/config/.env_develop file (see [doc/configuration.md](configuration.md) for more detailed instructions). You might require an ssh connection to your local iEasyHydro installation, consult your IT admin for this. You can then run the pre-processing of river runoff data tool with the default .env_develop file by running the following command in the preprocessing_runoff folder in the terminal:

``` bash
python preprocessing_runoff.py
```

Note, we use different .env files for testing and development. We use an environment variable to specify a .env file we use for testing purposes (SAPPHIRE_TEST_ENV, see chapter on testing below) and we use one for development with private data (SAPPHIRE_OPDEV_ENV). During development, we typically use the command:

``` bash
SAPPHIRE_OPDEV_ENV=True python preprocessing_runoff.py
```

##### Pre-processing of forcing data from the data gateway {#pre-processing-of-forcing-data-from-the-data-gateway}

##### Running the linear regression tool {#running-the-linear-regression-tool}

Edit the file apps/internal_data/last_successful_run.txt to one day before the first day you wish to run the forecast tools for. For example, if you wish to start running the forecast tools from January 1, 2024, write the date 2023-12-31 as last successful run date. You can then run the forecast backend in the offline mode to simulate opearational forecasting in the past by running the following command in the terminal:

``` bash
python run_offline_mode.py
```

This will run the linear regression tool for the period of January first 2024 to the current day. You can change the dates to your liking but make sure that you have data available for the production of the linear regression models and for forecasting. Currently, the tools assume that the data availability starts on January 1 2000. The tool will write the results to the file *ieasyforecast_results_file*, apps/internal_data/forecasts_pentad.csv. If you have daily data available from 2000 to the present time, we recommend starting the forecast from 2010 onwards. This gives the backend tool 10 years of data (from 2000 to 2010) to build a linear regression model. Each year, the linear regression model will be updated with the data from the previous year. That means, the parameters of the linear regression model $y=a \cdot x+b$ will change each year. If you are interested in the model parameters, they are provided in the *ieasyforecast_results_file*, apps/internal_data/forecasts_pentad.csv.

For development, it may be useful to use a different .env file. We use an environment variable to specify a .env file we use for testing purposes (SAPPHIRE_TEST_ENV, see chapter on testing below) and we use one for development with private data (SAPPHIRE_OPDEV_ENV).

## Dockerization

You can dockerize each module on your local machine or on a server using Github Actions. The Dockerfiles to package each module are located in the apps/module_name folder. The docker-compose.yml file runs the entire containerized workflow and is located in the bin folder.

### Configuration dashboard

Note that at the time of writing, a Docker base image with R and RShiny is not available for the ARM architecture (the latest Mac processors). The configuration dashboard has, with the current setup, been dockerized in Ubuntu.

The forecast dashboard is dockerized using the Dockerfile in the apps/configuration_dashboard folder. To build the docker image locally, run the following command in the root directory of the repository:

``` bash
docker build --no-cache -t station_dashboard -f ./apps/configuration_dashboard/dockerfile .
```

Run the image locally for testing (not for deployment). Replace <full_path_to> with your local path to the folders.

``` bash
docker run -e "IN_DOCKER_CONTAINER=True" \
    -v <full_path_to>/config:/app/apps/config \
    -v <full_path_to>/data:/app/data \
    -p 3647:3647 \
    --name station_dashboard_container station_dashboard
```

### Backend

The backend is dockerized using the Dockerfile in the apps/backend folder. Dockerization has been tested under both Ubuntu running on Windows or Mac OS operating systems. To build the docker image locally, run the following command in the root directory of the repository:

``` bash
docker build --no-cache -t preprocessing_runoff -f ./apps/preprocessing_runoff/Dockerfile .
```

Run the image locally for testing (not for deployment). Replace <full_path_to> with your local path to the folders.

``` bash
docker run -e "IN_DOCKER_CONTAINER=True" -v <full_path_to>/apps/config:/app/apps/config -v <full_path_to>/data:/app/data -v <full_path_to>/apps/internal_data:/app/apps/internal_data -p 9000:8801 --name preprocessing_runoff preprocessing_runoff
```

### Forecast dashboard

The forecast dashboard is dockerized using the Dockerfile in the apps/forecast_dashboard folder. To build the docker image locally, run the following command in the root directory of the repository:

``` bash
docker build --no-cache -t forecast_dashboard -f ./apps/forecast_dashboard/Dockerfile .
```

Run the image locally for testing (not for deployment). Replace <full_path_to> with your local path to the folders.

``` bash
docker run -e "IN_DOCKER_CONTAINER=True" -v <full_path_to>/data:/app/data -v <full_path_to>/apps/config:/app/apps/config -v <full_path_to>/apps/internal_data/:/app/apps/internal_data -p 5006:5006 --name fcboard forecast_dashboard
```

Make sure that the port 5006 is not occupied on your computer. You can change the port number in the command above if necessary but you'll have to edit the port exposed in the docker file and edit the panel serve command in the dockerfile to make sure panel renders the dashboards to your desired port.

You can now access the dashboard in your browser at <http://localhost:5006/pentad_dashboard> and review it's functionality.

## How to use private data

If you want to use private data for the development of the forecast tools, you can do so by following the instructions below. We recommend tht you use a differenet .env file for development with private data. We use an environment variable to specify a .env file we use for testing purposes (SAPPHIRE_TEST_ENV, see chapter on testing below) and we use one for development with private data (SAPPHIRE_OPDEV_ENV). To make use of the SAPPHIRE_OPDEV_ENV environment variable, you store your environment in a file named .env_develop_kghm in the folder ../sensitive_data_forecast_tools/config (relative to this projects root folder). The folder ../sensitive_data_forecast_tools should contain the following sub-folders: - bin - config - daily_runoff - GIS - intermediate_data - reports - templates

## Development workflow

Development takes place in a git branch created from the main branch. Once the development is finished, the branch is merged into the main branch. This merging requires the approval of a pull requrest by a main developer. The main branch is tested in deployment mode and then merged to the deploy branch. 3rd party users of the forecast tools are requested to pull the tested deploy branch. The deployment is done automatically using GitHub Actions. The workflow instructions can be found in .github/workflows/deploy\_\*.yml.

## Testing

Testing tools are being developed for each tool. This is work in progress.

To run all tests, navigate to the apps directory in your terminal and type the following command:

``` bash
SAPPHIRE_TEST_ENV=True python -m pytest -s
```

SAPPHIRE_TEST_ENV=True defines an environment variable TEST_ENV to true. We use this environment variable to set up temporary test environments. The -s is optional, it will print output from your functions to the terminal.

To run tests in a specific file, navigate to the apps directory in your terminal and type the following command:

``` bash
SAPPHIRE_TEST_ENV=True python -m pytest -s tests/test_file.py
```

Replace test_file.py with the name of the file you want to test. To run tests in a specific function, navigate to the apps directory in your terminal and type the following command:

``` bash
SAPPHIRE_TEST_ENV=True python -m pytest -s tests/test_file.py::test_function
```

Replace test_function with the name of the function you want to test.

# Deployment

GitHub Actions are used to automatically test the Sapphire Forecast Tools and to build and pull the Docker images to Docker Hub. From there, the images can be pulled to a server and run. To install or update the forecast tools on a server, please follow the instructions in [doc/deployment.md](deployment.md).<|MERGE_RESOLUTION|>--- conflicted
+++ resolved
@@ -37,7 +37,6 @@
       - [Description of module](#description-of-module-1)
       - [Prerequisites](#prerequisites-2)
       - [How to run the tool](#how-to-run-the-tool-2)
-<<<<<<< HEAD
     - [Conceptual rainfall-runoff (conceptual...)](#conceptual-rainfall-runoff-conceptual)
       - [Description of the Conceptual Model Module](#description-of-the-conceptual-model-module)
       - [Prerequisites](#prerequisites-4)
@@ -46,17 +45,6 @@
     - [Machine learning (machine\_learning)](#machine-learning-machine_learning)
       - [Description of module](#description-of-module-2)
       - [Prerequisites](#prerequisites-5)
-=======
-    - [2.2.5 Conceptual rainfall-runoff assimilation model (conceptual\_model)](#225-conceptual-rainfall-runoff-assimilation-model-conceptual_model)
-      - [Description](#description-2)
-        - [The conceptual model:](#the-conceptual-model)
-      - [Prerequisites](#prerequisites-3)
-      - [I/O](#io-2)
-      - [How to run the tool](#how-to-run-the-tool-3)
-    - [2.2.6 Machine learning (machine\_learning)](#226-machine-learning-machine_learning)
-      - [Description of module](#description-of-module-2)
-      - [Prerequisites](#prerequisites-4)
->>>>>>> 2f4044e5
       - [I/O](#io-3)
         - [Output Files](#output-files)
       - [How to run the tool](#how-to-run-the-tool-4)
@@ -526,7 +514,6 @@
 
 ### 2.2.5 Conceptual rainfall-runoff assimilation model (conceptual_model)
 
-<<<<<<< HEAD
 
 
 
@@ -567,17 +554,7 @@
 - **Glacier Module Integration**: The modification includes the ability to incorporate glacier processes into the data assimilation framework.
 - **Operational Mode Functionality**: Supportin operational data assimilation, allowing the model to initialize with real-time conditions and to use basin-specific lapse rates for temperature and precipitation distribution
 
-=======
-#### Description
-This module allows the integration of conceptual rainfall-runoff models for specific gauge stations using a modification of the [airGR package](https://hydrogr.github.io/airGR/) which includes functionality to simulate glacier melt: [airGR_GM](https://github.com/hydrosolutions/airGR_GM). The module further allows the assimilation of real-time data to improve the model's predictions.
-The sections below provide a detailed description of the conceptual model, the prerequisites, the input and output files, and how to run the tool.
-
-##### The conceptual model:
-The "conceptual_model" module integrates a rainfall-runoff model specifically designed for operational discharge forecasting in high mountain areas. The selected models, GR4J-CemaNeige-Glacier and GR6J-CemaNeige, are daily, empirical, and lumped reservoir-based models. The GR4J model utilizes four parameters: X1, X2, X3, and X4. X1 represents the production store capacity, which corresponds to the soil's root zone where atmospheric exchanges such as evapotranspiration occur. X2 is the groundwater exchange coefficient, regulating water transfer to groundwater, thereby allowing the model to simulate both leaky and gaining catchments. X3 represents the routing store capacity, influencing slower flow processes like interflow, which are closely linked to the catchment's geology and soil cover. X4 determines the lag time between rainfall and peak flow, shaping the hydrograph. The GR6J model extends this framework by adding two additional parameters, X5 and X6. X5, the inter-catchment exchange threshold, improves the simulation of groundwater exchange processes, while X6, the exponential store depletion coefficient, is designed to enhance the simulation of low-flow conditions. The CemaNeige module simulates snow accumulation and melt processes. It introduces two additional calibration factors, CN1 and CN2, and uses elevation bands to simulate snow processes across different altitudes, with each band representing an equal area. Precipitation and temperature are distributed across these elevation bands based on basin-specific lapse rates. The model framework has been expanded to include a glacier module, which adds three more parameters. This module simulates glacier melt using a temperature index approach and the same spatial descretization than the CemaNeige. Glacier melt begins when the Snow Water Equivalent (SWE) simulated by the CemaNeige module falls below a certain threshold, and the air temperature threshold in the elevation band is exceeded. The glacier melt rate is then proportional to the temperature and an ice melt factor. The model was calibrated with daily discharge data from 2001-01-01 to 2015-31-12 and validated with the period form 2016-01-01 to 2023-12-31. For the Ala Archa model also modelled SWE data was used in the calibration obtained from a [Factorial Snow Model](https://github.com/ArcticSnow/TopoPyScale). We implemented the conceptual model using a modified version of the [airGR](https://github.com/hydrosolutions/airGR_GM) package in R.
-
-**Data assimilation:**
-Data assimilation in the Ala Archa and Toktogul Inflow models enhances discharge predictions by incorporating real-time data. This involves perturbing meteorological forcings and internal model states, followed by running the model 200 times as part of an ensemble. The model is run multiple times (200) with perturbed forcing input and internal model states.  The Particle Filter (PF) is then applied to update model predictions based on these ensemble runs. The PF works by assigning weights to each model run based on how well they match the observations, then resampling to keep the most accurate runs and discard the less accurate ones. This resampling ensures that the model focuses on the best predictions, leading to improved accuracy as new data is assimilated. We used a modified version of the [airGRdatassim](https://github.com/hydrosolutions/airgrdatassim) package in R to implement data assimilation in operational runs of the conceptual models.
->>>>>>> 2f4044e5
+
 
 **Forcing data:**
 The operational model uses temperature and precipitation inputs from the [preprocessing_gateway](#preprocessing-of-gridded-weather-data-preprocessing_gateway) module, with quantile-mapped ERA5-Land data for past data and all 51 ensemble members from the ECMWF IFS ensemble forecast for future weather predictions.

<h1>Development</h1>

This document describes how to develop the application and how to add hydrological forecasting models to your installation of the forecast tools. If you wish to install the demo version of the application, please refer to the [installation instructions in the deployment guide](deployment.md). The document is structured as follows:

- [Prerequisites](#prerequisites)
  - [Installation of 3rd party software](#installation-of-3rd-party-software)
    - [Python](#python)
    - [Conda](#conda)
    - [Visual Studio Code](#visual-studio-code)
    - [R](#r)
    - [RStudio](#rstudio)
    - [Git Desktop](#git-desktop)
    - [Docker](#docker)
  - [Test run the demo version](#test-run-the-demo-version)
    - [Clone the github repository](#clone-the-github-repository)
    - [Test-run the Sapphire forecast tools](#test-run-the-sapphire-forecast-tools)
  - [Set up your work environment](#set-up-your-work-environment)
    - [Activate the conda environment](#activate-the-conda-environment)
    - [Install the required packages](#install-the-required-packages)
- [Development instructions specific to the tools](#development-instructions-specific-to-the-tools)
  - [Configuration dashboard configuration\_dashboard](#configuration-dashboard-configuration_dashboard)
  - [Backend modules](#backend-modules)
    - [Pipeline (pipeline)](#pipeline-pipeline)
      - [Module description](#module-description)
      - [How to manually run the pipeline](#how-to-manually-run-the-pipeline)
    - [Preprocessing runoff data (preprocessing\_runoff)](#preprocessing-runoff-data-preprocessing_runoff)
      - [Description of moudle](#description-of-moudle)
      - [I/O](#io)
      - [Prerequisites](#prerequisites-1)
      - [How to run the tool](#how-to-run-the-tool)
    - [Preprocessing of gridded weather data (preprocessing\_gateway)](#preprocessing-of-gridded-weather-data-preprocessing_gateway)
      - [Description of module](#description-of-module)
      - [Prerequisites](#prerequisites-2)
      - [I/O](#io-1)
      - [How to run the tool](#how-to-run-the-tool-1)
    - [Linear regression (linear\_regression)](#linear-regression-linear_regression)
      - [Description of module](#description-of-module-1)
      - [Prerequisites](#prerequisites-3)
      - [How to run the tool](#how-to-run-the-tool-2)
    - [Conceptual rainfall-runoff (conceptual...)](#conceptual-rainfall-runoff-conceptual)
      - [Description of module](#description-of-module-2)
      - [Prerequisites](#prerequisites-4)
      - [I/O](#io-2)
      - [How to run the tool](#how-to-run-the-tool-3)
    - [Machine learning (machine\_learning)](#machine-learning-machine_learning)
      - [Description of module](#description-of-module-3)
      - [Prerequisites](#prerequisites-5)
      - [I/O](#io-3)
        - [Output Files](#output-files)
      - [How to run the tool](#how-to-run-the-tool-4)
    - [Post-processing of forecasts (postprocessing\_forecasts)](#post-processing-of-forecasts-postprocessing_forecasts)
    - [Manual triggering of the forecast pipeline](#manual-triggering-of-the-forecast-pipeline)
      - [How to re-run the forecast pipeline manually](#how-to-re-run-the-forecast-pipeline-manually)
    - [Forecast dashboard](#forecast-dashboard)
      - [How to run the forecast dashboard locally](#how-to-run-the-forecast-dashboard-locally)
  - [The backend (note: this module is deprecated)](#the-backend-note-this-module-is-deprecated)
      - [Prerequisites](#prerequisites-6)
      - [How to run the backend modules locally {#how-to-run-the-backend-modules-locally}](#how-to-run-the-backend-modules-locally-how-to-run-the-backend-modules-locally)
        - [Pre-processing of river runoff data {#pre-processing-of-river-runoff-data}](#pre-processing-of-river-runoff-data-pre-processing-of-river-runoff-data)
        - [Pre-processing of forcing data from the data gateway {#pre-processing-of-forcing-data-from-the-data-gateway}](#pre-processing-of-forcing-data-from-the-data-gateway-pre-processing-of-forcing-data-from-the-data-gateway)
        - [Running the linear regression tool {#running-the-linear-regression-tool}](#running-the-linear-regression-tool-running-the-linear-regression-tool)
  - [Dockerization](#dockerization)
    - [Configuration dashboard](#configuration-dashboard)
    - [Backend](#backend)
    - [Forecast dashboard](#forecast-dashboard-1)
  - [How to use private data](#how-to-use-private-data)
  - [Development workflow](#development-workflow)
  - [Testing](#testing)
- [Deployment](#deployment)

# Prerequisites

Note: The software has been developed on a Mac computer and packaged with Ubuntu base images using Docker using GitHub Actions (with workflow instructions in .github/workflows/main.yml). It has been tested extensibly on an Ubuntu server. The software has not been tested on Windows.

The following open-source technologies are used in the development of the forecast tools: - For scripting and development: - Scripting language [Python](#python) and user interface [Visual Studio Code](#visual-studio-code) - Python package manager [Conda](#conda) - Scripting language [R](#R) and user interface RStudio - Code version control: GitHub Desktop - Containerization: Docker

If you have all of these technologies installed on your computer, you can skip the installation instructions below and proceed to the instructions on the general development workflow (TODO: add link to section).

## Installation of 3rd party software

You will find instructions on how to install the technologies used in the development of the forecast tools below. We recommend that you install the technologies in the order they are listed. If you are new to any of these tools it is recommended to run through a quick tutorial to get familiar with the technology befor starting out to work on the SAPPHIRE forecast tools.

### Python

Install Python on your computer. The installation instructions can be found in many places on the internet, for example [here](https://realpython.com/installing-python/). We recommend the installation of Python 3.11. You can check the version of Python installed on your computer by running the following command in the terminal:

``` bash
python --version
```

### Conda

We use conda for managing the Python environment. The installation instructions can be found [here](https://docs.conda.io/projects/conda/en/latest/user-guide/install/). Once conda is installed, you can create a new conda environment by running the following command in the terminal:

``` bash
conda create --name my_environment python=3.11
```

Through the name tag you can specify a recognizable name for the environment (you can replace my_environment with a name of your choosing). We use a different environment for each module of the backend. For development, python 3.11 was used. We therefore recommend you continue development with python 3.11 as well.

### Visual Studio Code

Install Visual Studio Code on your computer. The installation instructions can be found [here](https://code.visualstudio.com/download). We recommend the installation of the Python extension for Visual Studio Code. The installation instructions can be found [here](https://code.visualstudio.com/docs/languages/python). Note that you can use any other Python IDE for development. We recommend Visual Studio Code as it is free and open-source.

### R

Install R on your computer. The installation instructions can be found [here](https://cran.r-project.org/). We recommend the installation of R 4.4.1. You can check the version of R installed on your computer by running the following command in the terminal:

``` bash
R --version
```

### RStudio

Install RStudio on your computer. The installation instructions can be found [here](https://rstudio.com/products/rstudio/download/). We recommend the installation of RStudio Desktop.

### Git Desktop

We recomment the installation of GitHub Desktop to manage the repository. The installation instructions can be found [here](https://desktop.github.com/).

### Docker

Install Docker Desktop on your computer so you can test dockerization of sofware components locally. The Docker installation instructions can be found [here](https://docs.docker.com/install/).

## Test run the demo version

Before starting the development of the Forecast Tools, it is recommended to first try to run the tools with the public demo data set. This will help you to understand the workflow of the tools and to identify the modules you want to work on. The following sections provide instructions on how to test-run the demo version of the forecase tools.

### Clone the github repository

Once you have installed the technologies, you can set up your working environment. We recommend that you create a folder for the repository on your computer. You can then clone the repository to your computer. Open a terminal and navigate to the folder where you want to clone the repository. Run the following command in the terminal:

``` bash
git clone https://github.com/hydrosolutions/SAPPHIRE_Forecast_Tools.git
```

### Test-run the Sapphire forecast tools

Navigate to the root directory of the repository in the terminal:

``` bash
cd SAPPHIRE_Forecast_Tools
```

You can test-run the forecast tools by running the following command in the terminal:

``` bash
source bin/run_sapphire_forecast_tools.sh <path_to_data_root_folder>
```

For the test run, you can use the full path to your SAPPHIRE_Forecast_Tools folder as the path to the data root folder. You can get the absolute path to the folder by running the following command in the terminal:

``` bash
pwd
```

An example command for the test run installed under /Users/username/forecasting/SAPPHIRE_FORECAST_TOOLS would be:

``` bash
bash bin/run_sapphire_forecast_tools.sh /Users/username/forecasting/
```

## Set up your work environment

If the demo version runs on your system, you can be confident, that you have all the necessary software installed and that the SAPPHIRE Forecast Tools are working on your system. You can now set up your work environment to start developing the forecast tools. Each module comes with a requirements.txt file that lists the required packages. You can install the required packages in your conda environment by following the instructions below. We recommend individual conda environments for each module of the forecast tools.

### Activate the conda environment

You can list the available conda environments with:

``` bash
conda env list
```

You can activate an environment by running the following command in the terminal (replace my_environment with the name of the environment you want to work in):

``` bash
conda activate my_environment
```

### Install the required packages

Each module has a requirements.txt file that lists the required packages. You can install the required packages in your conda environment by running the following command in the terminal:

``` bash
cd apps/module_name
pip install -r requirements.txt
```

You now have a working installation of the SAPPHIRE Forecast Tools with a public demo data set.

# Development instructions specific to the tools

The following sections provide instructions on how to develop the individual modules of the forecast tools. The names of the modules in the apps folder are given in brackets.

TODO: Add a flow chart of the workflow of the forecast tools.

## Configuration dashboard configuration_dashboard

The forecast configuration dashboard is written in R and uses the Shiny framework.

You will further need to install the following R packages (you can do so by running the following commands in the R console):

``` r
# Data handling libraries
install.packages("readxl")
install.packages("dplyr")
install.packages("jsonlite")
install.packages("sf")
install.packages("here")
## Shiny related libraries
install.packages("shiny")
install.packages("shinydashboard")
install.packages("shinyWidgets")
## Plotting and mapping libraries
install.packages("leaflet")
```

In your Finder or Explorer window, navigate to apps/configuration_dashboard/ and double-click on forecast_dashboard.R. In your RStudio IDE, click on the "Run App" button in the top right corner of the script editor. The dashboard should open in a browser window.

You can verify your confirmed edits in the dashboard in your local copies of the files apps/config/config_output.json and apps/config/config_station_selection.json.

TODO: Aidar, please validate if the above is correct.

## Backend modules

### Pipeline (pipeline)

#### Module description

We use the python package Luigi to manage the workflow of the forecast tools. Luigi takes care of running each backend module in sequence or in parallel. You will find detailed information about Luigi [in the Luigi docs](https://luigi.readthedocs.io/en/stable/index.html#).

#### How to manually run the pipeline

All modules of the SAPPHIRE Forecast Tools are run in individual docker containers. To run them on your system, please follow the instructions below.

<details>

<summary>Mac OS</summary>

To build and run the pipeline locally on a Mac to the following steps before you run the docker compose up command above:

1.  Open a terminal and navigate to the root directory of the repository.

2.  Clean up the docker work space (note that this will remove all containers and images in your Docker workspace):

``` bash
bash bin/clean_docker.sh
```

3.  Build the docker images:

``` bash
ieasyhydroforecast_data_root_dir=<ieasyhydroforecast_data_root_dir> bash bin/build_docker_images.sh latest
```

</details>

<details>

<summary>Ubuntu</summary>

To test-run the pipeline on an Ubuntu server, follow the instructions in [doc/deployment.md](deployment.md).

</details>

The pipeline is run inside a Docker container. The Dockerfile is located in the apps/pipeline folder. To build the Docker image for the pipeline locally, run the following command in the root directory of the repository:

``` bash
docker compose -f ./bin/docker-compose.yml build
```

To run the Docker containers locally, run the following command in the root directory of the repository:

``` bash
docker compose -f ./bin/docker-compose.yml up
```

### Preprocessing runoff data (preprocessing_runoff)

TODO: formulate the text

#### Description of moudle

-   Reads data from excel files and, if access is available, from the iEasyHydro database. TODO: Describe what happens in this tool step by step.

#### I/O

-   Link to description of required input files (daily runoff data in excel format)
-   Describe what output files are produced

TODO: Bea Add flow chart with detailed I/O

#### Prerequisites

-   How to download & install iEasyHydro (HF) (-\> link to iEasyHydro documentation)

#### How to run the tool

### Preprocessing of gridded weather data (preprocessing_gateway)

#### Description of module

The proprocessing_gateway module gets weather forecasts and re-analysis weather data from ECMWF IFS as well as TopoPyScale snow model results that are provided through the SAPPHIRE Data Gateway. The module reads the data and prepares it for the hydrological models. The module is composed of two components that are operationally run in a docker container and one script that can be run to produce hindcasts (which are used to calculate model forecast skill metrics).:

- Operational workflow:
  - Downolading of operational weather forecasts and downscaling of weather forecasts (Quantile_Mapping_OP.py)
  - Updating of re-analysis weather data and downscaling of re-analysis weather data (extend_era5_reanalysis.py)
- Production of hindcasts:
  - Downloading of re-analysis weather data and downscaling of re-analysis weather data (get_era5_reanalysis_data.py)

The Quantile_Mapping_OP.py script accesses the the SAPPHIRE Data Gateway and downloads the ERA5 ECMWF IFS control member and ensemble forecast. Afterwards, it can perform a downscaling using the quantile mapping  method using a set of previously fitted parameters. The fitting of the parameters for downscaling is performed with a parametric transformations where the new transformed value is obtained by the formula $y = a*x^b$ in the [fitQmap](#https://search.r-project.org/CRAN/refmans/qmap/html/fitqmapptf.html) package in R. As we use operational weather forecasts from ECMWF served through the SAPPHIRE Data Gateway, we do not expect to have any gaps in the weather forecast time series. However, in case there should be nan values in the forcing data, the preprocessing_gateway module fills them by taking the last available observation.

TODO: Sandro: the downscaling is optional as I understand. How can a user turn the downscaling on or off?

The extend_era5_reanalysis.py file is used to maintain a set of past and current weather forcing data for each river basin. It is updated operationally by appending the latest ERA5 Land Reanalysis data to the hindcast forcing file. It reads in the hindcast file and the operational forcing data, combines them and removes dublicates.

The get_era5_reanalysis_data.py is an initialization file. It also accesses the data-gateway and pulls the ERA5 Land Reanalysis data for a provided time window and a given HRU. It also performs the downscaling on this data. The reason behind this script is, to obtain a file where we have past forcing data saved to perform for example hindcasts.

#### Prerequisites

[Open ECMWF weather forecasts](https://www.ecmwf.int/en/forecasts/datasets/open-data) and results of the [TopoPyScale Snow model](https://topopyscale.readthedocs.io/en/latest/) are pre-processed for hydrological modelling with the SAPPHIRE Data Gateway (TODO: publish once development completed). If you wish to use weather and snow forecast data in the SAPPHIRE Forecast Tools, you will have to install at least the SAPPHIRE Data Gateway and the [SAPPHIRE data gateway client](https://github.com/hydrosolutions/sapphire-dg-client) and optionally also [TopoPyScale](https://topopyscale.readthedocs.io/en/latest/) by following the installation instructions provided in the repositories.

<div style="border: 1px solid #ccc; padding: 10px; margin-top: 10px;">
  <strong>Side note on the interaction with the SAPPHIRE Data Gateway
:</strong> The SAPPHIRE Data Gateway aggregates operational gridded weather and snow data to polygons (e.g. basin outlines or hydrological response units) and makes it available as time series through the SAPPHIRE data gateway client. Prior to the operationalization, The user uploads a shapefile with polygons to the SAPPHIRE Data Gateway which, optimally, contains the attribute code corresponding to the hydropost identifier to produce hydrological forecasts for, and subscribes the shapefile to operational data downloads.

The shapefile uploaded to the SAPPHIRE Data Gateway should have the attributes `name`, `Z` and `geometry`. The `name` attribute should contain the code corresponding to the gauge station (also called hydropost) identifier, the `Z` attribute should contain the elevation of the hydropost (or a dummy number) and the `geometry` attribute should contain the geometry of the hydropost. The shape file can have one or multiple features (polygons) and the code attribute should be unique for each feature. Below you see an example of how the shapefile should look like:

| name      | Z   | geometry |
|-----------|-----|----------|
| <code_basin_A> | 1   | ...      |
| <code_basin_B> | 1   | ...      |
|

Should the code attributes in the data gateway not correspond to the code attributes in the forecast tools, you can apply a code mapping in the forecast tools by editing the config file ieasyhydroforecast_config_file_data_gateway_name_twins (see below). For more detailed information, please refer to the SAPPHIRE Data Gateway documentation (TODO: add link).

TODO: Add step-by-step instructions of how to upload shapefile and subscribe to operational data on the data gateway (assuming the data gateway is up and running).
</div>
<br></br>
To run the preprocessing_gateway module locally, you will can install the required packages as follows:

Open a terminal and navigate to the preprocessing_gateway folder in the repository:
``` bash
cd /path/to/SAPPHIRE_Forecast_Tools/apps/preprocessing_gateway
```
Then install the required packages by running the following command in the terminal with either conda or pip:

<details>
<summary>Conda</summary>
```
conda install --file requirements.txt
```
</details>

<details>
<summary>Pip</summary>
```
pip install -r requirements.txt
```
</details>

#### I/O

Here is the folder structure represented which interacts with the module preprocess_gateway:

-   YOUR_DATA_FOLDER

    -   config

        -   model_and_scalers

            -   params_quantile_mapping

                -   YOUR_HRU_P_params.csv

                -   YOUR_HRU_T_params.csv

    -   intermediate_data

        -   control_member_forcing

            -   YOUR_HRU_P_control_member.csv

            -   YOUR_HRU_T_control_memeber.csv

        -   data_gateway

            -   ....

        -   ensemble_forcing

            -   YOUR_HRU_P_ensemble_forecast.csv

            -   YOUR_HRU_T_ensemble_forecast.csv

        -   hindcast_forcing

            -   YOUR_HRU_P_reanalysis.csv

            -   YOUR_HRU_T_reanalysis.csv

The only input file you need to provide, if you would like to make the downscaling, are the files in the params_quantile_mapping folder. This files should have the following structure:

| code  | a                | b                | wet_day             |
|-------|------------------|------------------|---------------------|
| xxxx1 | 1.57473248903875 | 1.08635623528307 | 0.00379749326713768 |
| xxxx2 | 1.32689320186785 | 1.23330279398003 | 0.00384698459002093 |
| xxxx3 | 1.22439440281778 | 1.15911354977616 | 0.0031125073391893  |
| xxxx4 | 1.29536038899781 | 1.18507749883279 | 0.00358122349959776 |
| ...   | ...              | ...              | ...                 |
|

When accessing the SAPPHIRE data gateway, the client downloads a csv file and saves it in the data gateway folder. When you integrate a HRU on the data gateway, you can name the different shapefiles in the HRU. These names correspond to the codes. Should the codes in the data gateway not correspond to the codes in the forecast tools, you can apply a code mapping by editing the config json file ieasyhydroforecast_config_file_data_gateway_name_twins. The file should have the following structure to map codes in the data gateway to codes in the forecast tools:

``` json
{
  "gateway_name_twins": {
    "<basin_A_gateway_code>": "<basin_A_forecast_tools_code>",
    "<basin_B_gateway_code>": "<basin_B_forecast_tools_code>"
  }
}
```

The ensemble forecast files downloaded through the data gateway client have the following format (corresponding to the forcing data file format of the free hydrologic-hydraulic model [RS Minerve](https://crealp.ch/rs-minerve/) developed and maintained by the [CREALP](https://crealp.ch/) foundation):

|                   | YOUR_NAME          |
|-------------------|--------------------|
| **Sensor**        | T                  |
| **Category**      | Temperature        |
| **Unit**          | C                  |
| **Interpolation** | linear             |
| **21.08.2024**    | 10.886254967534398 |
| **22.08.2024**    | 10.874600198227881 |
| **23.08.2024**    | 10.76900162280549  |
| **24.08.2024**    | 10.889982012342898 |
| **...**           | ...                |
|

TODO: Sandro: What is YOUR_NAME above? Is this defined in the shapefile that you upload to the data gateway?

And for the control member it looks like this:

| Station           | xxxx1              | xxxx2              | xxxx1.1            | xxxx2.1            |
|------------|------------|------------|------------|------------|
| **X**             | 79.01104020491191  | 78.92687493141804  | 79.01104020491191  | 78.92687493141804  |
| **Y**             | 42.556962256438446 | 42.427748566619805 | 42.556962256438446 | 42.427748566619805 |
| **Z**             | 0                  | 0                  | 0                  | 0                  |
| **Sensor**        | T                  | T                  | P                  | P                  |
| **Category**      | Temperature        | Temperature        | Precipitation      | Precipitation      |
| **Unit**          | C                  | C                  | mm/d               | mm/d               |
| **Interpolation** | Linear             | Linear             | Linear             | Linear             |
| **04.09.2024**    | 2.36               | 1.38               | 0.92               | 2.94               |
| **03.09.2024**    | 3.67               | 2.88               | 2.391              | 4.46               |
| **02.09.2024**    | 8.27               | 6.83               | 5.71               | 8.05               |
| **...**           | ...                | ...                | ...                | ...                |
|

TODO: Sandro: In the files we have on Dropbox, the columns are not named like this (xxx1 and xxx1.1 but 2 times xxx1).

These files are than transformed and, optionally, downscaled. The transformed (and downscaled) files have the format shown below with the example of precipitation. For the temperature, the column P (for precipitation) is replaced with T (for temperature). If the file is the control member, the column "ensemble_member" is non existent.

| date       | P    | code  | ensemble_member |
|------------|------|-------|-----------------|
| 2024-08-21 | 7.26 | xxxx1 | 1               |
| 2024-08-22 | 0.62 | xxxx1 | 1               |
| 2024-08-23 | 8.95 | xxxx1 | 1               |
| ...       | ...  | ...   | ...             |
|

**TODO:** if snow data like SWE and melt is added. Update the documentation.

The files in the hindcast folder (YOUR_HRU_P_reanalysis.csv) have the exact same format as the control member file.

#### How to run the tool
As mentioned above, the preprocessing_gateway module requires access to operational data provided by the SAPPHIRE Data Gateway.
The first thing you need to ensure is that your HRU is on the SAPPHIRE data-gateway (TODO: add link to the documentation). Here you need to upload your HRU with its shapefiles and trigger the ERA5 Land Reanalysis and subscribe to daily calculations and the forecasts. The shapefile you upload should have the following columns:

| name      | Z   | geometry |
|-----------|-----|----------|
| YOUR_CODE | 1   | ...      |

Ensure that you are consistent with the codes and name. If you have processed your HRU on the data-gateway you are ready to proceed.

First you might want to download hindcast data from the SAPPHIRE Data Gateway so that you can produce hindcasts with your models to calculate forecast skill statistics over an extended time period (ensure that you have triggered the ERA5 land reanalysis on the data-gateway for this period). You can do this by running the following command in the terminal:

``` bash
SAPPHIRE_OPDEV_ENV=True ieasyhydroforecast_reanalysis_START_DATE=2009-01-01 ieasyhydroforecast_reanalysis_END_DATE=2023-12-31 python get_era5_reanalysis_data.py
```

If you want to pull the operational data you can run the following command:

``` bash
SAPPHIRE_OPDEV_ENV=True python Quantile_Mapping_OP.py
```

You can specifiy the HRU for which you need the control member forecast and the HRU's for which you need the ensemble forecast in the config file (ieasyhydroforecast_HRU_CONTROL_MEMBER and ieasyhydroforecast_HRU_ENSEMBLE).

In order to keep the hindcast data updated, you can run the extend_era5_reanalysis.py script. This only works if you have operational data and you should ensure that you don't have any gaps longer than 6 months between the end of the hindcast file, and the start of the operational forcing data, or else you will have some forcing gaps.

### Linear regression (linear_regression)

#### Description of module

TODO: Bea

#### Prerequisites

No prerequisites No external input files required (depends entirely on pre-processing of runoff data) Need to describe which files are read and which files are produced

#### How to run the tool

TODO: Bea

### Conceptual rainfall-runoff (conceptual...)

#### Description of module

**Description of the conceptual model:**
The "conceptual_model" module integrates a rainfall-runoff model specifically designed for operational discharge forecasting in high mountain areas and here implemented for the Ala Archa and Inflow Toktogul basin. The selected models, GR4J-CemaNeige-Glacier and GR6J-CemaNeige, are daily, empirical, and lumped reservoir-based models. The GR4J model utilizes four parameters: X1, X2, X3, and X4. X1 represents the production store capacity, which corresponds to the soil's root zone where atmospheric exchanges such as evapotranspiration occur. X2 is the groundwater exchange coefficient, regulating water transfer to groundwater, thereby allowing the model to simulate both leaky and gaining catchments. X3 represents the routing store capacity, influencing slower flow processes like interflow, which are closely linked to the catchment's geology and soil cover. X4 determines the lag time between rainfall and peak flow, shaping the hydrograph. The GR6J model extends this framework by adding two additional parameters, X5 and X6. X5, the inter-catchment exchange threshold, improves the simulation of groundwater exchange processes, while X6, the exponential store depletion coefficient, is designed to enhance the simulation of low-flow conditions. The CemaNeige module simulates snow accumulation and melt processes. It introduces two additional calibration factors, CN1 and CN2, and uses elevation bands to simulate snow processes across different altitudes, with each band representing an equal area. Precipitation and temperature are distributed across these elevation bands based on basin-specific lapse rates. The model framework has been expanded to include a glacier module, which adds three more parameters. This module simulates glacier melt using a temperature index approach and the same spatial descretization than the CemaNeige. Glacier melt begins when the Snow Water Equivalent (SWE) simulated by the CemaNeige module falls below a certain threshold, and the air temperature threshold in the elevation band is exceeded. The glacier melt rate is then proportional to the temperature and an ice melt factor. The model was calibrated with daily discharge data from 2001-01-01 to 2015-31-12 and validated with the period form 2016-01-01 to 2023-12-31. For the Ala Archa model also modelled SWE data was used in the calibration obtained from a [Factorial Snow Model](https://github.com/ArcticSnow/TopoPyScale). We implemented the conceptual model using a modified version of the [airGR](https://github.com/hydrosolutions/airGR_GM) package in R.

**Data assimilation:**
Data assimilation in the Ala Archa and Toktogul Inflow models enhances discharge predictions by incorporating real-time data. This involves perturbing meteorological forcings and internal model states, followed by running the model 200 times as part of an ensemble. The model is run multiple times (200) with perturbed forcing input and internal model states.  The Particle Filter (PF) is then applied to update model predictions based on these ensemble runs. The PF works by assigning weights to each model run based on how well they match the observations, then resampling to keep the most accurate runs and discard the less accurate ones. This resampling ensures that the model focuses on the best predictions, leading to improved accuracy as new data is assimilated. We used a modified version of the [airGRdatassim](https://github.com/hydrosolutions/airgrdatassim) package in R to implement data assimilation in operational runs of the conceptual models. 

**Forcing data:**
The operational model uses temperature and precipitation inputs from the [preprocessing_gateway](#preprocessing-of-gridded-weather-data-preprocessing_gateway) module, with quantile-mapped ERA5-Land data for past data and all 51 ensemble members from the ECMWF IFS ensemble forecast for future weather predictions.

**Operational Setup:**
For each run, the model saves the initial condition from 180 days before the current run, making it available for the next forecast. When a new forecast is triggered, the model uses the saved initial condition from the previous run, which stored the initial condition at the current forecast date minus the lag days (180 days) and the time since the last forecast. The model first runs without data assimilation up to today minus lag days, then incorporates data assimilation to the forecast date. Finally, it uses the ensemble weather predictions to run the model for each data assimilation ensemble and ensemble weather forecast, creating a 15-day ahead ensemble daily discharge forecast. From these results, pentadal and decadal discharge forecasts are calculated.

Folder Structure:

-   conceptual_model
    -   run_operation_forecasting_CM.R
    -   run_manual_hindcast.R
    -   run_initial.R
    -   requirements.txt
    -   install_packages.R
    -   functions
        -   functions_hindcast.R
        -   functions_operational.R


<<<<<<< HEAD
The primary function to run the model is `run_operation_forecasting_CM.R`.
As mentioned earlier, the `run_operation_forecasting_CM.R` file reads the initial conditions from the last forecast run. When the model is triggered for the first time, the `run_initial.R` function must be executed to generate the initial conditions for the operational run.

The `run_initial.R` function works as follows:
It creates the initial conditions for the specified basins, running from `start_ini` to `end_ini` for the basin `codes`  with the specified hydrological model in `fun_mod_mapping` defined in the `config_conceptual_model.json` file. The script reads the specific basin information and parameters (as detailed in the I/O documentation). It then retrieves the forcing data, including precipitation and temperature, from the [preprocessing_gateway](#preprocessing-of-gridded-weather-data-preprocessing_gateway). Within the `process_forecast_forcing` function (located in the `functions_operational.R` file), the Potential Evapotranspiration (PET) is calculated using the Oudin method, and the forcing data is structured to meet the model's requirements (also detailed in the I/O documentation). The specified conceptual model is then run from `start_ini` to `end_ini`. Finally, the output of this model run is saved as the initial condition.

Once the initial conditions are obtained from the `run_initial.R` script, a forecast can be triggered using the `run_operation_forecasting_CM.R` file.

The `run_operation_forecasting_CM.R` script operates as follows:

1. **Forecast Trigger**: The forecast is always triggered for the current day.

2. **Load Basin Information**: It loads basin-specific information, calibration parameters, and the output from the previous forecast (as detailed in the I/O documentation).

3. **Process Forcing Data**: The `process_forecast_forcing` function loads the perturbed forcing data and the control member forcing, then calculates the Potential Evapotranspiration (PET) based on temperature and latitude (Oudin).

4. **Distribute Forcing Data**: The forcing data is distributed into elevation bands using temperature and precipitation lapse rates specified in `Basin_Info` (see I/O documentation).

5. **Run Model Without Data Assimilation**: The model is run from the previous forecast date up to today minus `lag_days` using the `runModel_withoutDA.R` function. The output is saved for the next forecast run.

6. **Run Model With Data Assimilation**: Over the `lag_days`, the model is run with data assimilation using the `runModel_withDA.R` function until today's date.

7. **Run Future Weather Prediction**: The model is then run over the future weather prediction period using the `runModel_ForecastPeriod.R` function. All ensembles from the data assimilation are run with all 51 ensembles of the weather prediction.

8. **Calculate Statistics**: The forecast statistics are calculated using the `calculate_stats_forecast.R` function, including standard deviation, Q5, Q95, and other relevant metrics.

9. **Forecast Period**: The forecast runs up to the date provided by the weather forecast, which is up to 15 days ahead for the ECMWF IFS ensemble open data forecast.

10. **Check Previous Forecasts**: The operational model checks the stored forecasts from previous runs (e.g., for Ala Archa 15194) in the directory `ieasyhydroforecast_PATH_TO_RESULT/data/daily_BASINCODE.csv`.

11. **Handle Missing Forecast Days**: If there are missing days since the last forecast, the model starts for those days using the `get_hindcast_period.R` function from the `functions_hindcast.R` file. The script also loads the hindcast forcing data (as detailed in the I/O documentation). Hindcasts are run similarly to the `run_manual_hindcast.R` script, with daily timesteps. 

12. **Pentadal Decadal**:For pentadal and decadal timesteps, the data is averaged over the corresponding periods and saved as `pentad_15194.csv` and `decad_15194.csv`. 

To manually trigger a hindcast for a specific period, the `run_manual_hindcast.R` script can be run. In the configuration file (see configuration.md), you need to define `start_hindcast`, `end_hindcast`, and `hindcast_mode`, which can be `daily`, `pentad`, or `decad`. The hindcast is executed for all the specified `codes` using the hydrological model defined in `fun_mod_mapping`.

- In `daily` mode, the script provides a forecast for each day, 15 days ahead.
- In `pentad` mode, it provides forecasts in approximately 5-day intervals (pentads), calculating the mean Q50 value for each pentad.
- In `decad` mode, it provides forecasts in approximately 10-day intervals (decads), calculating the mean Q50 value for each decadal period.

The `run_manual_hindcast.R` script operates as follows:

1. **Initialization**: The script loads the configuration file and required functions, and sets up the necessary paths.

2. **Input Preparation**: It prepares the forcing input from the hindcast forcing file and the control member forcing file for more recent hindcasts, following the same process as in `run_operation_forecasting_CM.R`.

3. **Hindcast Execution**: The script generates the hindcast for the defined period using the `get_hindcast_period` function. This function iteratively runs the hydrological model for each time step, incorporating the specified `lag_days` and configuration parameters such as `NbMbr`, `DaMethod`, `StatePert`, and `eps` for the data assimilation method. It is important to note that the hindcast method uses ERA5-Land data rather than previously forecasted data.

4. **Function Details**:
    - The `get_hindcast_period` function prepares the input data for the hindcast, including forcing perturbation, distribution over elevation bands, and the defines the time steps for the hindcast based on the selected mode (`daily`, `pentad`, or `decad`).
    - It then calls the `get_hindcast` function, which operates similarly to the operational run in `run_operation_forecasting_CM.R`. The model is first run for one year without data assimilation (as a warm-up phase) to establish initial conditions. Following this, data assimilation is applied for the specified `lag_days` period and the data assimilation is run using the configured `NbMbr`, `DaMethod`, `StatePert`, and `eps` parameters.

5. **Result Saving**: Finally, the hindcast results are saved to the output directory (`ieasyhydroforecast_PATH_TO_RESULT`). The filenames are structured as follows:
   - **Daily**: `hindcast_daily_BASINCODE_START_HINDCAST_END_HINDCAST` (dates in `%Y%m%d` format).
   - **Pentad**: `hindcast_pentad_BASINCODE_START_HINDCAST_END_HINDCAST` (dates in `%Y%m%d` format).
   - **Decad**: `hindcast_decad_BASINCODE_START_HINDCAST_END_HINDCAST` (dates in `%Y%m%d` format).

The output format is described in the I/O documentation.





#### Prerequisites

To set up the environment for running the forecast using the conceptual model you have to do following. 

1. **Install Required Packages from GitHub**:
   - You need to install two key R packages from GitHub: `airGR_GM` and `airGRdatassim`.
   - First, install `airGR_GM` by following the instructions provided in its GitHub repository: [airGR_GM](https://github.com/hydrosolutions/airGR_GM).
   - Next, install `airGRdatassim` by following the instructions in its GitHub repository: [airGRdatassim](https://github.com/hydrosolutions/airgrdatassim).
   - Ensure that you install `airGR_GM` before `airGRdatassim`.

2. **Install Additional Required Libraries**:
   - The additional R libraries needed are listed in the `requirements.txt` file.
   - To install these libraries, navigate to the `SAPPHIRE_Forecast_Tools/apps` directory:
     ```bash
     cd /SAPPHIRE_Forecast_Tools/apps
     ```
   - Run the following script to install the required packages:
     ```bash
     Rscript install_packages.R
     ```
=======
#### Prerequisites
>>>>>>> 485977cd


#### I/O

**Input File**

1. Forcing data: 

    Control member forcing: Total precipitation in mm/d and temperature in °C. The files must be separate for precipitation and temperature, with filenames and file paths specified in the .env file.

    | date       | P     | code  |
    |------------|-------|-------|
    | 27.08.2023 | 15.37 | 15194 |
    | 28.08.2023 | 21.26 | 15194 |
    | ...        | ...   | ...   |
    | 09.09.2024 | 0.04  | 15194 |
        

    | date       | T     | code  |
    |------------|-------|-------|
    | 27.08.2023 | 8.39  | 15194 |
    | 28.08.2023 | 4.39  | 15194 |
    | ...        | ...   | ...   |
    | 09.09.2024 | 7.00  | 15194 |

    Ensemble member forcing: The ensemble member forcing must have columns for date, T (temperature in degree Celcius) or P (precipitation in mm/d), and ensemble_member. The basin code is specified in the filename as code_T_ensemble_forecast.csv code_P_ensemble_forecast.csv. The ensemble_member must be a number from 1 to 50. The file path has to be specified in the .env file.

    | date       | T         | ensemble_member |
    |------------|-----------|-----------------|
    | 26.08.2024 | 12.03     | 1               |
    | 27.08.2024 | 13.60     | 1               |
    | ...        | ...       | ...             |
    | 28.08.2024 | 11.69     | 50              |

    Hindcast forcing: This forcing data has the same structure as the control member forcing but includes more historical data. There should be no gaps between the hindcast forcing and the control member forcing data.


2. Discharge data: Discharge is in m3/s
   
    | code  | date       | discharge |
    |-------|------------|-----------|
    | 15194 | 01.01.2000 | 1.9       |
    | 15194 | 02.01.2000 | 1.9       |
    | ...   | ...        | ...       |
    | 15013 | 04.01.2000 | 1.9       |

3. Basin Info and Parameter
   
   For each basin (each `code`), a folder is required with the BasinInfo: ieasyhydroforecast_PATH_TO_BASININFO/BASINCODE

    This folder contains the data files `param.RData` and `Basin_Info.RData`.

    - **param.RData**: This file contains the variable `param`, which holds the calibrated parameter values (numeric) required for the specific hydrological model.

    The `Basin_Info.RData` file contains a list with the name Basin_Info with data for the specific basin. The structure of this file is as follows:

    - **BasinCode**: An integer representing the unique code for the basin.
      
      - Example: `15194`

    - **BasinName**: A string representing the name of the basin.
      
      - Example: `"AlaArcha"`

    - **BasinArea_m2**: A numeric value representing the area of the basin in square meters.
      
      - Example: `272532878`

    - **BasinLat_rad**: A numeric value representing the latitude of the basin's centroid in radians.
      
      - Example: `0.744`

    - **HypsoData**: A numeric vector of hypsometric data (elevation distribution) for the basin in meters above sea level, with each value representing elevation at 1% intervals of the basin area.

      - Example: `c(1531.00, 1684.00, 1751.16, ..., 4753.00)`

    - **MeanAnSolidPrecip**: Vector giving the annual mean of average solid precipitation for each layer [mm/year]

      - Example: `c(361, 361, 361, 361, 361)`

    - **rel_ice**: A numeric vector representing the relative ice coverage in the basin across different elevation bands.

      - Example: `c(0.000000000, 0.000000000, 0.003908274, 0.043461312, 0.078811896)`

    - **GradT**: A data frame containing temperature gradient data, which includes daily and monthly temperature gradients in degrees Celsius per 100 meters (`grad_Tmean`). Each row corresponds to a specific day of the year, with columns for day, month, and the respective temperature gradients. 

      - Structure:

        | day | month | grad_Tmean | 
        |-----|-------|------------|
        | 1   | 1     | 0.631      |
        | 2   | 1     | 0.632      |
        | ... | ...   | ...        |
        | 366 | 12    | 0.633      |

    - **k_value**: A numeric representing the altitudinal correction factor (`k`) for the precipitation lapse rate in [m-1] 

      - Example: `0.00043`

   
4. Output folder
  
   For each basin, a folder is required, similar to the one for Ala Archa with the code 15194: /sensitive_data_forecast_tools/conceptual_model/Output/15194
   This folder can be empty. In this folder the initial condition for the next forecast are stored. 

**Output Files**
Three output files are generated and stored in this path: /sensitive_data_forecast_tools/intermediate_data/conceptual_model_results/BASINCODE/data
(For each basin the above folder structure is needed.)
- daily_BASINCODE.csv
- pentad_BASINCODE.csv
- decadal_BASINCODE.csv

**daily forecast**: daily_BASINCODE.csv
| forecast_date | date       | sd_Qsim   | Q5        | Q10       | ...       | Q50       | ...       | Q90       | Q95       |
|---------------|------------|-----------|-----------|-----------|-----------|-----------|-----------|-----------|-----------|
| 31.07.2024    | 01.08.2024 | 0.2135    | 4.3921    | 4.4378    | ...       | 4.6603    | ...       | 5.0256    | 5.0439    |
| 31.07.2024    | 02.08.2024 | 0.2860    | 4.3972    | 4.4756    | ...       | 4.7365    | ...       | 5.1828    | 5.3473    |
| ...           | ...        | ...       | ...       | ...       | ...       | ...       | ...       | ...       | ...       |
| 31.07.2024    | 14.08.2024 | 1.3577    | 3.8849    | 4.1469    | ...       | 5.1747    | ...       | 7.8351    | 8.0748    |

**pentadal forecast**: pentad_BASINCODE.csv
| forecast_date | Qsim      |
|---------------|-----------|
| 31.07.2024    | 5.0859    |
| ...           | ...       |
| 15.08.2024    | 6.3975    |

**decadal forecast**: decadal_BASINCODE.csv
| forecast_date | Qsim      |
|---------------|-----------|
| 31.07.2024    | 5.0859    |
| ...           | ...       |
| 20.08.2024    | 6.3975    |



#### How to run the tool 

1. **Prepare Configuration Files**:
   - Ensure you have the configuration file with the necessary parameters, as described in configuration.md.
   - Also, set up the `.env` file according to the details provided in configuration.md, including all required paths and filenames.
   - For each `code`in the config file it needs the folder:
     -  ieasyhydroforecast_PATH_TO_BASININFO/BASINCODE with `Basin_Info.RData`and `param.RData` (see I/O)
     -  ieasyhydroforecast_PATH_TO_INITCOND/BASINCODE  
     -  ieasyhydroforecast_PATH_TO_RESULT/BASINCODE/data

2. **Initial Setup**:
   - Run the `run_initial.R` script to generate the initial conditions required for the model to run in operational mode:
     ```bash
     cd /path/to/your/SAPPHIRE_Forecast_Tools/apps/conceptual_model
     
     SAPPHIRE_OPDEV_ENV=True Rscript run_initial.R
     ```

3. **Run Operational Forecasting**:
   - After completing the initial setup, run the operational forecasting script:
     ```bash
     cd /path/to/your/SAPPHIRE_Forecast_Tools/apps/conceptual_model
     
     SAPPHIRE_OPDEV_ENV=True Rscript run_operation_forecasting_CM.R
     ```
   - **Note**: Hindcasts are automatically created in the `run_operation_forecasting_CM.R` script. When setting up for the first time, hindcasts will not be produced because no previous forecasts are saved. In operational mode, the script will subsequently check for gaps between the last run and the current run, filling in any missing forecasts.

4. **Running Multiple Times a Day**:
   - The script can be run multiple times a day, for example, if new discharge data becomes available. Each run will overwrite the forecast output of the previous run on that day.

5. **Triggering Hindcasts for Specific Days**:
   - To trigger hindcasts for specific days, run the `run_manual_hindcast.R` script and define the `start_hindcast`, `end_hindcast`, and `hindcast_mode` parameters:
     ```bash
/path/to/your/SAPPHIRE_Forecast_Tools/apps/conceptual_model
     
     SAPPHIRE_OPDEV_ENV=True Rscript run_manual_hindcast.R
     ```




























### Machine learning (machine_learning)

#### Description of module

TODO: Sandro, please provide a detailed description of the module so that laypeople understand what happens. Similarly as if you'd give instructions to Copilot to write a script for you.

Please feel free to add any other information that you think is relevant.

The module machine_learning module integrates machine learning models for operational discharge forecasting. Machine Learning models can derive complex relationship between input variables and the target variable (in this case discharge). These data driven models have been in the focus of recent studies and show very powerful performance accross many domains. In our implementation we used deep learning models, such as Temporal-Fusion Transformer (TFT), Time-Series Dense Encoder (TiDE) and Time-Series Mixer (TSMixer). These models have been trained on multiple rivers and there is one model able to make forecast for all rivers trained on (Global Model). We also implemented ARIMA models which are river specific. All models are implemented with the [darts](#https://unit8co.github.io/darts/index.html) library  and are auto-regressive. Hence they use the past observed discharge as an input. They can take other dynamic and static features as inputs. As additional dynamic features the models use the forcing data obtained by the preprocessing_gateway module. As static features the models can use basin features, such as mean elevation, slope and so on. The static features are only used on Global Models.

Folder Structure:

-   machine_learning
    -   make_forecast.py
    -   fill_ml_gaps.py
    -   initialize_ml_tool.py
    -   hindcast_ML_models.py
    -   scr
        -   init.py
        -   predictor_MODELXY.py
        -   utils_ml_forecast.py
    -   requirements.txt

The core part of this module are the predictor_classes. These classes are wrapped around a darts forecasting model (check out the available models [here](#https://unit8co.github.io/darts/generated_api/darts.models.forecasting.html)). In these classes, the whole feature calculation is done and the input variables are scaled with the same scalers the model was trained on. Note that it is extremely important, that the processing of the inputs is done exactly the same as during the training process. Otherwise the model will produce unexpected outputs. Also make sure that the order of the features in the darts.Timeseries creation is the same as during the training, as this can lead to unexpected behaviour aswell. The predictor class should include the following functions to work: get_input_chunk_length, get_max_forecast_horizon, predict. As these functions are called from the other scripts.

The make_forecast.py script is used to perform the operational forecasting. It takes the forcing forecast from the previously run [process_gateway](#preprocessing-of-gridded-weather-data-preprocessing_gateway) module and the past discharge from the [preprocess_runoff](#preprocessing_runoff) module. It calls the predictor_class to make the predictions and appends the newest forecast to the prediction file ../intermediate_data/predictions/MODELXY. The forecast starts from the last observed discharge date plus one day. The past discharge data can contain a certain amount of nan values in the input chunck. Missing values will be interpolated if there is a observed discharge before and after the gap. If there are nan values at the end of the input, the model can fill the gaps with recursive imputation. Here the model predicts the gap and uses these predictions again for the forecast. In the config file it should be specified for which rivers the model performs such a recursive imputation. Also the total threshold of nan values in the input is defined and the threshold for missing values at the end. If it exceeds the threshold the predictions will be nan values.

The hindcast_ML_models.py script is used to perform a hindcast. It reads in the forcing file ../intermediate_data/hindcast_forcing and the ..intermediate_data/control_member_forcing if it is available and produces hindcast for a given model, hindcast mode (Pentad / Decad) and time period. It calls the predictor_class aswell to make the predictions.

When first initalizing the module, we need to provide a csv file, where the forecasts are appended to. This file is created with the initialize_ml_tool.py script. This script calls the hindcast script for a specific model and a time window. It saves the output file in the right location (../intermediate_results/predictions/MODELXY) so that the new forecast can be appended to it. Furthermore running this script ensures that all necessary files are in place for the pentedal and decadal forecast.

The fill_ml_gaps.py is used to fill any gaps in the forecast files. This step is important to guarantee continious predictions from the models to properly monitor their performance. This script checks for gaps in the column "forecast_date" and than calls the hindcast_ML_models.py script to fill in the gaps. In the utils_ml_forecast.py file are various helper functions.

#### Prerequisites

To run this script you need to install the requirements:

``` bash
cd SAPPHIRE_Forecast_Tools/apps/machine_learning

#conda
conda install --file requirements.txt

#or with pip
#pip install -r requirements.txt
```

#### I/O

**Data Structure and Input Files**

As described in the section above, the machine_learning module is wrapped around the predictor_MODELXY class and can integrate any model with such a class. In order to work, each predictor class needs some specific files, such as the model itself, the scalers and if needed static features. Here is a generall outline on how a folder for a Model should look:

-   YOUR_PRIVAT_DATA_FOLDER
    -   config
        -   models_and_scalers
            -   static_features
                -   STATIC_FEATURES.csv
            -   MODEL_DEEP_LEARING
                -   scaler_stats_discharge.csv
                -   scaler_stats_forcing.csv
                -   scaler_stats.static.csv
                -   MODELXY.pt
                -   MODELXY.pt.ckpt
                -   MODELXY.ckpt
            -   MODEL_ARIMA
                -   ARIMA_river1.pkl
                -   ARIMA_river2.pkl .....
                -   ARIMA_riverxy.pkl
                -   arima_params.csv
                -   daily_mean_discharge.csv

Here we have the example of one deep learning based model and of one ARIMA model. In the first folder static_features are the features of the basin saved. This file is needed if you plan to use Global Models such as the TFT, TiDE and TSMixer. It should have the format as follows:

| CODE  | Feature1 | Feature2 | Feature3 | Feature4 | Feature5 | ... | FeatureX |
|-------|----------|----------|----------|----------|----------|-----|----------|
| xxxx1 | 40.0     | 78.0     | 2968.0   | 4152.0   | 1967.0   | ... | 1        |
| xxxx2 | 42.0     | 60.0     | 3405.0   | 4755.0   | 2044.0   | ... | 4        |
| xxxx3 | 42.0     | 80.0     | 3377.0   | 4708.0   | 1874.0   | ... | 2        |
| xxxx4 | 39.0     | 78.0     | 3374.0   | 4622.0   | 1902.0   | ... | 1        |

Note that the CODE here and the code in the forcing data should match.

For Global Deep Learning models such as the TFT, the folder should contain scalers for the discharge, forcing and the static features. The discharge was scaled for each river individually and the mean and standard deviation was calculated for the training period, as we used the Z-score normalization (y = (x - mean) / std). The file should have this format, altough the scaler column is not needed, but rather a reminder of what scaling was used.

|       | mean   | std    | scaler           |
|-------|--------|--------|------------------|
| xxxx1 | 3.933  | 3.537  | StandardScaler() |
| xxxx2 | 10.521 | 6.200  | StandardScaler() |
| xxxx3 | 15.88  | 14.726 | StandardScaler() |
| ....  | ....   | ....   | ....             |

We scaled the forcing over all training basins with the Min-Max scaler. Therefor we calculated the minimum and maximum value per feature during the training period (y = (x - min) / (max - min)). The scaler_stats_forcing should therefore look like this:

|                | min               | max               |
|----------------|-------------------|-------------------|
| P              | 0.0               | 92.9979184632474  |
| T              | -32.4170298339655 | 26.9036446326219  |
| PET            | 0.0               | 5.242174291636997 |
| daylight_hours | 9.02              | 15.33             |
| ....           | ....              | ....              |

The static features were also scaled globally with the Min-Max Scaler. The scaler_stats_static.csv should look like this:

|          | min    | max    |
|----------|--------|--------|
| Feature1 | 2000.0 | 4000.0 |
| Feature2 | 24.2   | 66.1   |
| Feature3 | 0.1    | 0.75   |
| Feature4 | 6.22   | 7.12   |
| ....     | ....   | ....   |

Last but not least is the model itself. The model has to be trained and saved afterwards. Global Models like TFT, TiDE and TSMixer from the darts library are implemented in PyTorch. When using the command model.save("yourmodel.pt") it should automatically create the files needed. It creates a .pt, .pt.ckpt and .ckpt file.

If there are river specific models like the ARIMA, each river has their own model, saved as ARIMA\_{river_code}.pkl. In the implemented ARIMA we don't have scalers but it can be integrated the same way as for the deep learning models. But additionally, the mean discharge for each day of the year is used as an additional feature. This feature is saved as an csv file (daily_mean_discharge.csv). It has the following format:

| Unnamed: 0 | day_of_year | code    | discharge |
|------------|-------------|---------|-----------|
| 0          | 1           | xxxx1.0 | 1.12      |
| 1          | 1           | xxxx2.0 | 10.11     |
| 2          | 2           | xxxx1.0 | 1.23      |
| 3          | 2           | xxxx2.0 | 11.0      |
| ..         | ...         | ....... | ........  |
| 730        | 365         | xxxx1.0 | 1.06      |
| 731        | 365         | xxxx2.0 | 10.11     |

##### Output Files

The hindcast_ML_models.py and make_forecast.py script produce an output with the same format. If the model gives a probabilistic forecast (like TFT, TiDE and TSMixer) the output format looks like this:

| Q5  | Q10  | ...  | Q50 | ...  | Q90  | Q95  | date       | forecast_date | code  |
|-----|------|------|-----|------|------|------|------------|---------------|-------|
| 1   | 1.1  | ...  | 2   | ...  | 3.5  | 4    | 02.01.2020 | 01.01.2020    | xxxx1 |
| 1   | 1.15 | .... | 2.1 | ...  | 3.6  | 4.2  | 03.01.2020 | 01.01.2020    | xxxx1 |
| 1.5 | 2    |      | 3   | .... | 3.8  | 4.9  | 04.01.2020 | 01.01.2020    | xxxx1 |
| ... | ...  | .... | ... | .... | .... | .... | ....       | ....          | ....  |

Where Q5 represents the 5% - quantile and the quantiles are saved every 5 steps. The date is the time for which the discharge is predicted and the forecast_date is the date, when the forecast was produced.

For a deterministic forecast the format looks almost the same, expect the there is only one predicted discharge with the column name = "Q".

The name convention for the prediction file is pentad_MODEL_forecast.csv and for the decad forecast decad_MODEL_forecast.csv. The most recent forecast is always added to the past forecasts and hindcast file.

#### How to run the tool

If you have a running predictor class for a model, the other script should work with that class. The model and the prediction mode ca be specified in the config file (SAPPHIRE_MODEL_TO_USE, SAPPHIRE_PREDICTION_MODE). The config file also handles for which stations the machine_learning module should produce forecasts (ieasyhydroforecast_config_hydroposts_available_for_ml_forecasts) and where the model, scalers and static features are saved (ieasyhydroforecast_PATH_TO_SCALER_YOURMODEL). Also the number of allowed nan values in the input and at the end of the input is defined (ieasyhydroforecast_THRESHOLD_MISSING_DAYS_END, ieasyhydroforecast_THRESHOLD_MISSING_DAYS_YOURMODEL).

**NOTE:** Currently in the code it raises an Error if the model is not one of these ARIMA, TFT, TIDE, TSMIXER. If a new model is added, this part of the code has to be adjusted or the excepted models need to be specificed in the config file.

To initialize the machine_learning module you first need to initialize the forcing data to obtain the data needed to generate your hindcasts. To run the initialize_ml_tool.py you can run the following command:

``` bash
SAPPHIRE_OPDEV_ENV=True SAPPHIRE_MODEL_TO_USE=TFT python initialize_ml_tool.py
```

this will than ask you for a start and end date which define the period for the hindcast. Be sure that you have discharge and forcing data for that period. This data might contain nan values which just induces nan as an output. This script can take quiet some time to run, especially if you want to produce hindcast over a long time period for many rivers.

During operational forecasting the make_forecast.py script has to be called:

``` bash
SAPPHIRE_OPDEV_ENV=True SAPPHIRE_MODEL_TO_USE=TFT SAPPHIRE_PREDICTION_MODE=PENTAD python make_forecast.py
```
NOTE: The operational forecast uses always the last available discharge date to predict the days afterwards. So if the last date in the runoff_day.csv is for example the 17.03.2024, the prediction will be made for the 18.03.2024 onwards, regardless of what date today is. So there might be entries in the file where the forecast_date is greater than the date itself. This cases should be handled seperatly in the post-processing. (TODO: Check if this approach is valid or we just delete all rows in the file where date < forecast_date)

Afterwards the fill_ml_gaps.py will be called, this script will produce a hindcast if there is a day without a forecast (Gap in forecast_date > 1)

``` bash
SAPPHIRE_OPDEV_ENV=True SAPPHIRE_MODEL_TO_USE=TFT SAPPHIRE_PREDICTION_MODE=PENTAD python fill_ml_gaps.py
```

### Post-processing of forecasts (postprocessing_forecasts)

TODO: Bea

### Manual triggering of the forecast pipeline

To re-run a forecast (for example to include river runoff data that was not available at the time of the forecast), you can manually trigger the forecast pipeline. This process includes the re-setting of the last successful run date of the linear regression module to the day before the last forecast date. This is done with the module reset_forecast_run_date.

#### How to re-run the forecast pipeline manually

To do so, you can run the following sequence of commands in the terminal:

Pull the latest image from Docker Hub (if not yet available on your server):

``` bash
docker pull mabesa/sapphire-rerun:latest
```

Then we run the reset_forecast_run_date module:

``` bash
nohup bash bin/rerun_latest_forecasts.sh <ieasyhydroforecast_data_root_dir> > rerun.log 2>&1 &
```

Which will reset the last successful run date of the linear regression module to the day before the last forecast date, remove the necessary containers from the last forecast and run the forecast pipeline again.

nohup is used to run the command in the background and rerun.log is used to store the output of the command. The output of the command is stored in the rerun.log file. The 2\>&1 redirects the standard error output to the standard output. This way, all output is stored in the rerun.log file. & runs the command in the background so you can continue to use the terminal after starting the process.

You can check up on the progress of your forecast by running the following command in the terminal:

``` bash
tail -f rerun.log
```

to read the output of the command in the terminal and

``` bash
docker ps -a
```

to check the status of the docker containers.

To inspect individual docker container logs you type:

``` bash
docker logs <container_id>
```

where <container_id> is the id of the container you want to inspect. You can find the container id by running the docker ps -a command.

### Forecast dashboard

TODO: Bea \#### Prerequisites The forecast dashboard is implemented in python using the panel framework. As for the backend development, we recommend the use of a Python IDE and conda for managing the Python environment. Please refer to the instructions above should you require more information on how to install these tools.

If you have already set up a python environment for the backend, you can activate it by running the following command in the terminal and skipp the installation of python_requirements.txt:

``` bash
conda activate my_environment
```

#### How to run the forecast dashboard locally

To run the forecast dashboard locally, navigate to the apps/forecast_dashboard folder and run the following command in the terminal:

``` bash
panel serve pentad_dashboard.py --show --autoreload --port 5009
```

The options --show, --autoreload, and --port 5009 are optional. The show and autoreload options open your devault browser window (we used chrome) at <http://localhost:5009/pentad_dashboard> and automatically reload the dashboard if you save changes in the file pentad_dashboard.py. The port option tells you on which port the dashboard is being displayed. Should port 5009 be already occupied on your computer, you can change the number. You can then select the station and view predictors and forecasts in the respective tabs.

## The backend (note: this module is deprecated)

The backend consists of a set of tools that are used to produce forecasts. They are structured into:

-   Pre-processing:
    -   pre-processing of river runoff data: This component reads daily river runoff data from excel files and, if access is available, from the iEasyHydro database. The script is intended to run at 11 o'clock every day. It therefore includes daily average discharge data from all dates prior to today and todays morning measurement of river runoff. The data is stored in a csv file.
    -   pre-processing of forcing data: Under development.
-   forecast models:
    -   linear regression: This component reads the pre-processed river runoff data and builds a linear regression model for each station. The model is updated each year with the data from the previous year. The model is used to forecast the river runoff for the next 5 or 10 days. The forecast is stored in a csv file.
    -   LSTM: Under development.
    -   Conceptual hydrological models: Under development.
-   Post-processing:
    -   post-processing of forecasts: Under development.
-   iEasyHydroForecast: A helper library that contains functions used by the forecast tools. The library is used to read data from the iEasyHydro database and to write bulletins in a similar fashion as the software iEasyHydro.

#### Prerequisites

You will need a Python IDE for development. If you do not alreay have one installed, we recommend the use of Visual Studio Code for developping the backend. The installation instructions can be found [here](https://code.visualstudio.com/download). You will need to install the Python extension for Visual Studio Code. The installation instructions can be found [here](https://code.visualstudio.com/docs/languages/python).

We use conda for managing the Python environment. The installation instructions can be found [here](https://docs.conda.io/projects/conda/en/latest/user-guide/install/). Once conda is installed, you can create a new conda environment by running the following command in the terminal:

``` bash
conda create --name my_environment python=3.11
```

Through the name tag you can specify a recognizable name for the environment (you can replace my_environment with a name of your choosing). We use a different environment for each module of the backend. For development, python 3.10 and 3.11 was used. We therefore recommend you continue development with python 3.10 or 3.11 as well. You can activate the environment by running the following command in the terminal:

``` bash
conda activate my_environment
```

The name of your environment will now appear in brackets in the terminal.

We show how to proceed with each module based on the example of the preprocessing_runoff tool. The procedure is the same for all modules.

Install the following packages in the terminal (note that this will take some time):

``` bash
cd apps/preprocessing_runoff
pip install -r requirements.txt
```

The backend can read data from excel and/or from the iEasyHydro database (both from the online and from the local version of the software). If you wish to use the iEasyHydro database, you will need to install the iEasyHydro SKD library. More information on this library that can be used to access your organizations iEasyHydro database can be found [here](https://github.com/hydrosolutions/ieasyhydro-python-sdk). Some tools require the the library [iEasyReports](https://github.com/hydrosolutions/ieasyreports) that allows the backend of the forecast tools and the forecast dashboards to write bulletins in a similar fashion as the software iEasyHydro. And finally you will need to load the iEasyHydroForecast library that comes with this package. You will therefore further need to install the following packages in the terminal:

``` bash
pip install git+https://github.com/hydrosolutions/ieasyhydro-python-sdk
pip install git+https://github.com/hydrosolutions/ieasyreports.git@main
pip install -e ../iEasyHydroForecast
```

If you wish to use data from your organizations iEasyHydro database, you will need to configure the apps/config/.env_develop file (see [doc/configuration.md](configuration.md) for more detailed instructions). We recommend testing your configuration by running a few example queries from the [documentation of the SDK library](https://github.com/hydrosolutions/ieasyhydro-python-sdk) in a jupyter notebook.

#### How to run the backend modules locally {#how-to-run-the-backend-modules-locally}

##### Pre-processing of river runoff data {#pre-processing-of-river-runoff-data}

Establish a connection to the iEasyHydro database by configuring the apps/config/.env_develop file (see [doc/configuration.md](configuration.md) for more detailed instructions). You might require an ssh connection to your local iEasyHydro installation, consult your IT admin for this. You can then run the pre-processing of river runoff data tool with the default .env_develop file by running the following command in the preprocessing_runoff folder in the terminal:

``` bash
python preprocessing_runoff.py
```

Note, we use different .env files for testing and development. We use an environment variable to specify a .env file we use for testing purposes (SAPPHIRE_TEST_ENV, see chapter on testing below) and we use one for development with private data (SAPPHIRE_OPDEV_ENV). During development, we typically use the command:

``` bash
SAPPHIRE_OPDEV_ENV=True python preprocessing_runoff.py
```

##### Pre-processing of forcing data from the data gateway {#pre-processing-of-forcing-data-from-the-data-gateway}

##### Running the linear regression tool {#running-the-linear-regression-tool}

Edit the file apps/internal_data/last_successful_run.txt to one day before the first day you wish to run the forecast tools for. For example, if you wish to start running the forecast tools from January 1, 2024, write the date 2023-12-31 as last successful run date. You can then run the forecast backend in the offline mode to simulate opearational forecasting in the past by running the following command in the terminal:

``` bash
python run_offline_mode.py
```

This will run the linear regression tool for the period of January first 2024 to the current day. You can change the dates to your liking but make sure that you have data available for the production of the linear regression models and for forecasting. Currently, the tools assume that the data availability starts on January 1 2000. The tool will write the results to the file *ieasyforecast_results_file*, apps/internal_data/forecasts_pentad.csv. If you have daily data available from 2000 to the present time, we recommend starting the forecast from 2010 onwards. This gives the backend tool 10 years of data (from 2000 to 2010) to build a linear regression model. Each year, the linear regression model will be updated with the data from the previous year. That means, the parameters of the linear regression model $y=a \cdot x+b$ will change each year. If you are interested in the model parameters, they are provided in the *ieasyforecast_results_file*, apps/internal_data/forecasts_pentad.csv.

For development, it may be useful to use a different .env file. We use an environment variable to specify a .env file we use for testing purposes (SAPPHIRE_TEST_ENV, see chapter on testing below) and we use one for development with private data (SAPPHIRE_OPDEV_ENV).

## Dockerization

You can dockerize each module on your local machine or on a server using Github Actions. The Dockerfiles to package each module are located in the apps/module_name folder. The docker-compose.yml file runs the entire containerized workflow and is located in the bin folder.

### Configuration dashboard

Note that at the time of writing, a Docker base image with R and RShiny is not available for the ARM architecture (the latest Mac processors). The configuration dashboard has, with the current setup, been dockerized in Ubuntu.

The forecast dashboard is dockerized using the Dockerfile in the apps/configuration_dashboard folder. To build the docker image locally, run the following command in the root directory of the repository:

``` bash
docker build --no-cache -t station_dashboard -f ./apps/configuration_dashboard/dockerfile .
```

Run the image locally for testing (not for deployment). Replace <full_path_to> with your local path to the folders.

``` bash
docker run -e "IN_DOCKER_CONTAINER=True" \
    -v <full_path_to>/config:/app/apps/config \
    -v <full_path_to>/data:/app/data \
    -p 3647:3647 \
    --name station_dashboard_container station_dashboard
```

### Backend

The backend is dockerized using the Dockerfile in the apps/backend folder. Dockerization has been tested under both Ubuntu running on Windows or Mac OS operating systems. To build the docker image locally, run the following command in the root directory of the repository:

``` bash
docker build --no-cache -t preprocessing_runoff -f ./apps/preprocessing_runoff/Dockerfile .
```

Run the image locally for testing (not for deployment). Replace <full_path_to> with your local path to the folders.

``` bash
docker run -e "IN_DOCKER_CONTAINER=True" -v <full_path_to>/apps/config:/app/apps/config -v <full_path_to>/data:/app/data -v <full_path_to>/apps/internal_data:/app/apps/internal_data -p 9000:8801 --name preprocessing_runoff preprocessing_runoff
```

### Forecast dashboard

The forecast dashboard is dockerized using the Dockerfile in the apps/forecast_dashboard folder. To build the docker image locally, run the following command in the root directory of the repository:

``` bash
docker build --no-cache -t forecast_dashboard -f ./apps/forecast_dashboard/Dockerfile .
```

Run the image locally for testing (not for deployment). Replace <full_path_to> with your local path to the folders.

``` bash
docker run -e "IN_DOCKER_CONTAINER=True" -v <full_path_to>/data:/app/data -v <full_path_to>/apps/config:/app/apps/config -v <full_path_to>/apps/internal_data/:/app/apps/internal_data -p 5006:5006 --name fcboard forecast_dashboard
```

Make sure that the port 5006 is not occupied on your computer. You can change the port number in the command above if necessary but you'll have to edit the port exposed in the docker file and edit the panel serve command in the dockerfile to make sure panel renders the dashboards to your desired port.

You can now access the dashboard in your browser at <http://localhost:5006/pentad_dashboard> and review it's functionality.

## How to use private data

If you want to use private data for the development of the forecast tools, you can do so by following the instructions below. We recommend tht you use a differenet .env file for development with private data. We use an environment variable to specify a .env file we use for testing purposes (SAPPHIRE_TEST_ENV, see chapter on testing below) and we use one for development with private data (SAPPHIRE_OPDEV_ENV). To make use of the SAPPHIRE_OPDEV_ENV environment variable, you store your environment in a file named .env_develop_kghm in the folder ../sensitive_data_forecast_tools/config (relative to this projects root folder). The folder ../sensitive_data_forecast_tools should contain the following sub-folders: - bin - config - daily_runoff - GIS - intermediate_data - reports - templates

## Development workflow

Development takes place in a git branch created from the main branch. Once the development is finished, the branch is merged into the main branch. This merging requires the approval of a pull requrest by a main developer. The main branch is tested in deployment mode and then merged to the deploy branch. 3rd party users of the forecast tools are requested to pull the tested deploy branch. The deployment is done automatically using GitHub Actions. The workflow instructions can be found in .github/workflows/deploy\_\*.yml.

## Testing

Testing tools are being developed for each tool. This is work in progress.

To run all tests, navigate to the apps directory in your terminal and type the following command:

``` bash
SAPPHIRE_TEST_ENV=True python -m pytest -s
```

SAPPHIRE_TEST_ENV=True defines an environment variable TEST_ENV to true. We use this environment variable to set up temporary test environments. The -s is optional, it will print output from your functions to the terminal.

To run tests in a specific file, navigate to the apps directory in your terminal and type the following command:

``` bash
SAPPHIRE_TEST_ENV=True python -m pytest -s tests/test_file.py
```

Replace test_file.py with the name of the file you want to test. To run tests in a specific function, navigate to the apps directory in your terminal and type the following command:

``` bash
SAPPHIRE_TEST_ENV=True python -m pytest -s tests/test_file.py::test_function
```

Replace test_function with the name of the function you want to test.

# Deployment

GitHub Actions are used to automatically test the Sapphire Forecast Tools and to build and pull the Docker images to Docker Hub. From there, the images can be pulled to a server and run. To install or update the forecast tools on a server, please follow the instructions in [doc/deployment.md](deployment.md).<|MERGE_RESOLUTION|>--- conflicted
+++ resolved
@@ -541,7 +541,6 @@
         -   functions_operational.R
 
 
-<<<<<<< HEAD
 The primary function to run the model is `run_operation_forecasting_CM.R`.
 As mentioned earlier, the `run_operation_forecasting_CM.R` file reads the initial conditions from the last forecast run. When the model is triggered for the first time, the `run_initial.R` function must be executed to generate the initial conditions for the operational run.
 
@@ -625,9 +624,6 @@
      ```bash
      Rscript install_packages.R
      ```
-=======
-#### Prerequisites
->>>>>>> 485977cd
 
 
 #### I/O
